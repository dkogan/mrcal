#!/usr/bin/python3

r'''Stereo processing

SYNOPSIS

  $ mrcal-stereo                        \
     --az-fov-deg               90      \
     --el-fov-deg               90      \
     --sgbm-block-size          5       \
     --sgbm-p1                  600     \
     --sgbm-p2                  2400    \
     --sgbm-uniqueness-ratio    5       \
     --sgbm-disp12-max-diff     1       \
     --sgbm-speckle-window-size 200     \
     --sgbm-speckle-range       2       \
     --outdir /tmp                      \
     left.cameramodel right.cameramodel \
     left.jpg         right.jpg

  Processing left.jpg and right.jpg
  Wrote '/tmp/rectified0.cameramodel'
  Wrote '/tmp/rectified1.cameramodel'
  Wrote '/tmp/left-rectified.png'
  Wrote '/tmp/right-rectified.png'
  Wrote '/tmp/left-disparity.png'
  Wrote '/tmp/left-range.png'
  Wrote '/tmp/points-cam0.vnl'

Given a pair of calibrated cameras and pairs of images captured by these
cameras, this tool runs the whole stereo processing sequence to produce
disparity and range images and a point cloud array.

mrcal functions are used to construct the rectified system. Currently only the
OpenCV SGBM routine is available to perform stereo matching, but more options
will be made available with time.

The commandline arguments to configure the SGBM matcher (--sgbm-...) map to the
corresponding OpenCV APIs. Omitting an --sgbm-... argument will result in the
defaults being used in the cv2.StereoSGBM_create() call. Usually the
cv2.StereoSGBM_create() defaults are terrible, and produce a disparity map that
isn't great. The --sgbm-... arguments in the synopsis above are a good start to
get usable stereo.

The rectified system is constructed with the axes

- x: from the origin of the first camera to the origin of the second camera (the
  baseline direction)

- y: completes the system from x,z

- z: the mean "forward" direction of the two input cameras, with the component
  parallel to the baseline subtracted off

The active window in this system is specified using a few parameters. These
refer to

- the "azimuth" (or "az"): the direction along the baseline: rectified x axis

- the "elevation" (or "el"): the direction across the baseline: rectified y axis

The rectified field of view is given by the arguments --az-fov-deg and
--el-fov-deg. At this time there's no auto-detection logic, and these must be
given. Changing these is a "zoom" operation.

To pan the stereo system, pass --az0-deg and/or --el0-deg. These specify the
center of the rectified images, and are optional.

Finally, the resolution of the rectified images is given with --pixels-per-deg.
This is optional, and defaults to the resolution of the first input image. If we
want to scale the input resolution, pass a value <0. For instance, to generate
rectified images at half the first-input-image resolution, pass
--pixels-per-deg=-0.5. Note that the Python argparse has a problem with negative
numbers, so "--pixels-per-deg -0.5" does not work.

The input images are specified by a pair of globs, so we can process many images
with a single call. Each glob is expanded, and the filenames are sorted. The
resulting lists of files are assumed to match up.

There are several modes of operation:

- No images given: we compute the rectified system only, writing the models to
  disk

- No --viz argument given: we compute the rectified system and the disparity,
  and we write all output as images on disk

- --viz geometry: we compute the rectified system, and display its geometry as a
  plot. No rectification is computed, and the images aren't used, and don't need
  to be passed in

- --viz stereo: compute the rectified system and the disparity. We don't write
  anything to disk initially, but we invoke an interactive visualization tool to
  display the results. Requires pyFLTK (homepage: https://pyfltk.sourceforge.io)
  and GL_image_display (homepage: https://github.com/dkogan/GL_image_display)

<<<<<<< HEAD
- --viz range-sensitivity: compute the expected range error based on the
  expected disparity matching error and the range sensitivity to disparity. This
  currently exists for testing only
=======
It is often desired to compute dense stereo for lots of images in bulk. To make
this go faster, this tool supports the -j JOBS option. This works just like in
Make: the work will be parallelized among JOBS simultaneous processes. Unlike
make, the JOBS value must be specified.
>>>>>>> 23ebcaf2

'''

import sys
import argparse
import re
import os

def parse_args():

    def positive_float(string):
        try:
            value = float(string)
        except:
            print(f"argument MUST be a positive floating-point number. Got '{string}'",
                  file=sys.stderr)
            sys.exit(1)
        if value <= 0:
            print(f"argument MUST be a positive floating-point number. Got '{string}'",
                  file=sys.stderr)
            sys.exit(1)
        return value
    def positive_int(string):
        try:
            value = int(string)
        except:
            print(f"argument MUST be a positive integer. Got '{string}'",
                  file=sys.stderr)
            sys.exit(1)
        if value <= 0 or abs(value-float(string)) > 1e-6:
            print(f"argument MUST be a positive integer. Got '{string}'",
                  file=sys.stderr)
            sys.exit(1)
        return value


    parser = \
        argparse.ArgumentParser(description = __doc__,
                                formatter_class=argparse.RawDescriptionHelpFormatter)


    ######## geometry and rectification system parameters
    parser.add_argument('--az-fov-deg',
                        type=float,
                        help='''The field of view in the azimuth direction, in
                        degrees. There's no auto-detection at this time, so this
                        argument is required (unless --already-rectified)''')
    parser.add_argument('--el-fov-deg',
                        type=float,
                        help='''The field of view in the elevation direction, in
                        degrees. There's no auto-detection at this time, so this
                        argument is required (unless --already-rectified)''')
    parser.add_argument('--az0-deg',
                        default = None,
                        type=float,
                        help='''The azimuth center of the rectified images. "0"
                        means "the horizontal center of the rectified system is
                        the mean forward direction of the two cameras projected
                        to lie perpendicular to the baseline". If omitted, we
                        align the center of the rectified system with the center
                        of the two cameras' views''')
    parser.add_argument('--el0-deg',
                        default = 0,
                        type=float,
                        help='''The elevation center of the rectified system.
                        "0" means "the vertical center of the rectified system
                        lies along the mean forward direction of the two
                        cameras" Defaults to 0.''')
    parser.add_argument('--pixels-per-deg',
                        help='''The resolution of the rectified images. This is
                        either a whitespace-less, comma-separated list of two
                        values (az,el) or a single value to be applied to both
                        axes. If a resolution of >0 is requested, the value is
                        used as is. If a resolution of <0 is requested, we use
                        this as a scale factor on the resolution of the first
                        input image. For instance, to downsample by a factor of
                        2, pass -0.5. By default, we use -1 for both axes: the
                        resolution of the input image at the center of the
                        rectified system.''')
    parser.add_argument('--rectification',
                        choices=('LENSMODEL_PINHOLE', 'LENSMODEL_LATLON'),
                        default = 'LENSMODEL_LATLON',
                        help='''The lens model to use for rectification.
                        Currently two models are supported: LENSMODEL_LATLON
                        (the default) and LENSMODEL_PINHOLE. Pinhole stereo
                        works badly for wide lenses and suffers from varying
                        angular resolution across the image. LENSMODEL_LATLON
                        rectification uses a transverse equirectangular
                        projection, and does not suffer from these effects. It
                        is thus the recommended model''')

    parser.add_argument('--already-rectified',
                        action='store_true',
                        help='''If given, assume the given models and images
                        already represent a rectified system. This will be
                        checked, and the models will be used as-is if the checks
                        pass''')

    ######## image pre-filtering
    parser.add_argument('--clahe',
                        action='store_true',
                        help='''If given, apply CLAHE equalization to the images
                        prior to the stereo matching. If --already-rectified, we
                        still apply this equalization, if requested. Requires
                        --force-grayscale''')

    parser.add_argument('--force-grayscale',
                        action='store_true',
                        help='''If given, convert the images to grayscale prior
                        to doing anything else with them. By default, read the
                        images in their default format, and pass those
                        posibly-color images to all the processing steps.
                        Required if --clahe''')

    ######## --viz
    parser.add_argument('--viz',
                        choices=('geometry', 'stereo', 'range-sensitivity'),
                        default='',
                        help='''If given, we visualize either the rectified
                        geometry or the stereo results. If --viz geometry: we
                        construct the rectified stereo system, but instead of
                        continuing with the stereo processing, we render the
                        geometry of the stereo world; the images are ignored in
                        this mode. If --viz stereo: we launch an interactive
                        graphical tool to examine the rectification and stereo
                        matching results; the Fl_Gl_Image_Widget Python library
                        must be available''')
    parser.add_argument('--axis-scale',
                        type=float,
                        help='''Used if --viz geometry. Scale for the camera
                        axes. By default a reasonable default is chosen (see
                        mrcal.show_geometry() for the logic)''')
    parser.add_argument('--title',
                        type=str,
                        default = None,
                        help='''Used if --viz geometry or --viz
                        range-sensitivity. Title string for the plot''')
    parser.add_argument('--hardcopy',
                        type=str,
                        help='''Used if --viz geometry or --viz
                        range-sensitivity. Write the output to disk, instead of
                        making an interactive plot. The output filename is given
                        in the option''')
    parser.add_argument('--terminal',
                        type=str,
                        help=r'''Used if --viz geometry or --viz
                        range-sensitivity. The gnuplotlib terminal. The default
                        is almost always right, so most people don't need this
                        option''')
    parser.add_argument('--set',
                        type=str,
                        action='append',
                        help='''Used if --viz geometry or --viz
                        range-sensitivity. Extra 'set' directives to pass to
                        gnuplotlib. May be given multiple times''')
    parser.add_argument('--unset',
                        type=str,
                        action='append',
                        help='''Used if --viz geometry or --viz
                        range-sensitivity. Extra 'unset' directives to pass to
                        gnuplotlib. May be given multiple times''')


    ######## stereo processing
    parser.add_argument('--force', '-f',
                        action='store_true',
                        default=False,
                        help='''By default existing files are not overwritten. Pass --force to overwrite them
                        without complaint''')
    parser.add_argument('--outdir',
                        default='.',
                        type=lambda d: d if os.path.isdir(d) else \
                        parser.error(f"--outdir requires an existing directory as the arg, but got '{d}'"),
                        help='''Directory to write the output into. If omitted,
                        we user the current directory''')
    parser.add_argument('--tag',
                        help='''String to use in the output filenames.
                        Non-specific output filenames if omitted ''')
    parser.add_argument('--disparity-range',
                        type=int,
                        nargs=2,
                        default=(0,100),
                        help='''The disparity limits to use in the search, in
                        pixels. Two integers are expected: MIN_DISPARITY
                        MAX_DISPARITY. Completely arbitrarily, we default to
                        MIN_DISPARITY=0 and MAX_DISPARITY=100''')
    parser.add_argument('--valid-intrinsics-region',
                        action='store_true',
                        help='''If given, annotate the image with its
                        valid-intrinsics region. This will end up in the
                        rectified images, and make it clear where successful
                        matching shouldn't be expected''')
    parser.add_argument('--range-image-limits',
                        type=positive_float,
                        nargs=2,
                        default=(1,1000),
                        help='''The nearest,furthest range to encode in the range image.
                        Defaults to 1,1000, arbitrarily''')

    parser.add_argument('--stereo-matcher',
                        choices=( 'SGBM', 'ELAS' ),
                        default = 'SGBM',
                        help='''The stereo-matching method. By default we use
                        the "SGBM" method from OpenCV. libelas isn't always
                        available, and must be enabled at compile-time by
                        setting USE_LIBELAS=1 during the build''')

    parser.add_argument('--sgbm-block-size',
                        type=int,
                        default = 5,
                        help='''A parameter for the OpenCV SGBM matcher. If
                        omitted, 5 is used''')
    parser.add_argument('--sgbm-p1',
                        type=int,
                        help='''A parameter for the OpenCV SGBM matcher. If
                        omitted, the OpenCV default is used''')
    parser.add_argument('--sgbm-p2',
                        type=int,
                        help='''A parameter for the OpenCV SGBM matcher. If
                        omitted, the OpenCV default is used''')
    parser.add_argument('--sgbm-disp12-max-diff',
                        type=int,
                        help='''A parameter for the OpenCV SGBM matcher. If
                        omitted, the OpenCV default is used''')
    parser.add_argument('--sgbm-pre-filter-cap',
                        type=int,
                        help='''A parameter for the OpenCV SGBM matcher. If
                        omitted, the OpenCV default is used''')
    parser.add_argument('--sgbm-uniqueness-ratio',
                        type=int,
                        help='''A parameter for the OpenCV SGBM matcher. If
                        omitted, the OpenCV default is used''')
    parser.add_argument('--sgbm-speckle-window-size',
                        type=int,
                        help='''A parameter for the OpenCV SGBM matcher. If
                        omitted, the OpenCV default is used''')
    parser.add_argument('--sgbm-speckle-range',
                        type=int,
                        help='''A parameter for the OpenCV SGBM matcher. If
                        omitted, the OpenCV default is used''')
    parser.add_argument('--sgbm-mode',
                        choices=('SGBM','HH','HH4','SGBM_3WAY'),
                        help='''A parameter for the OpenCV SGBM matcher. Must be
                        one of ('SGBM','HH','HH4','SGBM_3WAY'). If omitted, the
                        OpenCV default (SGBM) is used''')

    parser.add_argument('--write-point-cloud',
                        action='store_true',
                        help='''If given, we write out the point cloud as a .ply
                        file. Each point is reported in the reference coordinate
                        system, colored with the nearest-neighbor color of the
                        camera0 image. This is disabled by default because this
                        is potentially a very large file''')
<<<<<<< HEAD


    parser.add_argument('--adaptive-rectification-extra-pitch-deg',
                        type=float)




=======
    parser.add_argument('--jobs', '-j',
                        type=int,
                        required=False,
                        default=1,
                        help='''parallelize the processing JOBS-ways. This is
                        like Make, except you're required to explicitly specify
                        a job count. This applies when processing multiple sets
                        of images with the same set of models''')
>>>>>>> 23ebcaf2
    parser.add_argument('models',
                        type=str,
                        nargs = 2,
                        help='''Camera models representing cameras used to
                        capture the images. Both intrinsics and extrinsics are
                        used''')
    parser.add_argument('images',
                        type=str,
                        nargs='*',
                        help='''The image globs to use for the stereo. If
                        omitted, we only write out the rectified models. If
                        given, exactly two image globs must be given''')

    args = parser.parse_args()

    if not (len(args.images) == 0 or \
            len(args.images) == 2):
            print("Argument-parsing error: exactly 0 or exactly 2 images should have been given",
                  file=sys.stderr)
            sys.exit(1)

    if args.pixels_per_deg is None:
        args.pixels_per_deg = (-1, -1)
    else:
        try:
            l = [float(x) for x in args.pixels_per_deg.split(',')]
            if len(l) < 1 or len(l) > 2:
                raise
            for x in l:
                if x == 0:
                    raise
            args.pixels_per_deg = l
        except:
            print("""Argument-parsing error:
  --pixels_per_deg requires "RESX,RESY" or "RESXY", where RES... is a value <0 or >0""",
                  file=sys.stderr)
            sys.exit(1)

    if not args.already_rectified and \
       (args.az_fov_deg is None or \
        args.el_fov_deg is None ):
        print("""Argument-parsing error:
  --az-fov-deg and --el-fov-deg are required if not --already-rectified""",
              file=sys.stderr)
        sys.exit(1)

    if args.clahe and not args.force_grayscale:
        print("--clahe requires --force-grayscale",
              file=sys.stderr)
        sys.exit(1)

    return args

args = parse_args()

# arg-parsing is done before the imports so that --help works without building
# stuff, so that I can generate the manpages and README






import numpy as np
import numpysane as nps
import glob
import mrcal


if args.stereo_matcher == 'ELAS':
    if not hasattr(mrcal, 'stereo_matching_libelas'):
        print("ERROR: the ELAS stereo matcher isn't available. libelas must be installed, and enabled at compile-time with USE_LIBELAS=1. Pass '--stereo-matcher SGBM' instead", file=sys.stderr)
        sys.exit(1)

if args.viz == 'stereo':

    try:
        from fltk import *
    except:
        print("The visualizer needs the pyFLTK tool. See https://pyfltk.sourceforge.io",
              file=sys.stderr)
        sys.exit(1)

    try:
        from Fl_Gl_Image_Widget import *
    except:
        print("The visualizer needs the GL_image_display library. See https://github.com/dkogan/GL_image_display",
              file=sys.stderr)
        sys.exit(1)

if len(args.pixels_per_deg) == 2:
    pixels_per_deg_az,pixels_per_deg_el = args.pixels_per_deg
else:
    pixels_per_deg_az = pixels_per_deg_el = args.pixels_per_deg[0]

if args.tag is not None:
    args.tag = re.sub('[^a-zA-Z0-9_+-]+', '_', args.tag)


def openmodel(f):
    try:
        return mrcal.cameramodel(f)
    except Exception as e:
        print(f"Couldn't load camera model '{f}': {e}",
              file=sys.stderr)
        sys.exit(1)

models = [openmodel(modelfilename) for modelfilename in args.models]

if not args.already_rectified:
    models_rectified = \
        mrcal.rectified_system(models,
                               az_fov_deg          = args.az_fov_deg,
                               el_fov_deg          = args.el_fov_deg,
                               el0_deg             = args.el0_deg,
                               az0_deg             = args.az0_deg,
                               pixels_per_deg_az   = pixels_per_deg_az,
                               pixels_per_deg_el   = pixels_per_deg_el,
                               rectification_model = args.rectification)
else:
    models_rectified = models
    mrcal.stereo._validate_models_rectified(models_rectified)

if args.viz == 'geometry' or \
   args.viz == 'range-sensitivity':
    # Display the geometry of the two cameras in the stereo pair, and of the
    # rectified system
    plot_options = dict(terminal = args.terminal,
                        hardcopy = args.hardcopy,
                        _set     = args.set,
                        unset    = args.unset,
                        wait     = args.hardcopy is None)
    if args.title is not None:
        plot_options['title'] = args.title

if args.viz == 'geometry':
    data_tuples, plot_options = \
        mrcal.show_geometry( list(models) + list(models_rectified),
                             cameranames      = ( "camera0", "camera1", "camera0-rectified", "camera1-rectified" ),
                             show_calobjects  = False,
                             return_plot_args = True,
                             axis_scale       = args.axis_scale,
                             **plot_options)

    Nside = 8
    model = models_rectified[0]
    w,h = model.imagersize()
    linspace_w = np.linspace(0,w-1, Nside+1)
    linspace_h = np.linspace(0,h-1, Nside+1)
    # shape (Nloop, 2)
    qloop = \
       nps.transpose( nps.glue( nps.cat( linspace_w,
                                         0*linspace_w),
                                nps.cat( 0*linspace_h[1:] + w-1,
                                         linspace_h[1:]),
                                nps.cat( linspace_w[-2::-1],
                                         0*linspace_w[-2::-1] + h-1),
                                nps.cat( 0*linspace_h[-2::-1],
                                         linspace_h[-2::-1]),
                                axis=-1) )

    # shape (Nloop,3): unit vectors in cam-local coords
    v = mrcal.unproject(np.ascontiguousarray(qloop),
                        *model.intrinsics(),
                        normalize = True)

    # Scale the vectors to a nice-looking length. This is intended to work with
    # the defaults to mrcal.show_geometry(). That function sets the right,down
    # axis lengths to baseline/3. Here I default to a bit less: baseline/4
    baseline = \
        nps.mag(mrcal.compose_Rt( models_rectified[1].extrinsics_Rt_fromref(),
                                  models_rectified[0].extrinsics_Rt_toref())[3,:])
    v *= baseline/4

    # shape (Nloop,3): ref-coord system points
    p = mrcal.transform_point_Rt(model.extrinsics_Rt_toref(), v)

    # shape (Nloop,2,3). Nloop-length different lines with 2 points in each one
    p = nps.xchg(nps.cat(p,p), -2,-3)
    p[:,1,:] = model.extrinsics_Rt_toref()[3,:]

    data_tuples.append( (p, dict(tuplesize = -3,
                                 _with     = 'lines lt 1',)))

    import gnuplotlib as gp
    gp.plot(*data_tuples, **plot_options)

    sys.exit()




def write_output_one(tag, outdir, force,
                     func, filename):
    if tag is None:
        tag = ''
    else:
        tag = '-' + tag

    f,e = os.path.splitext(filename)
    filename = f"{outdir}/{f}{tag}{e}"

    if os.path.exists(filename) and not force:
        print(f"WARNING: '{filename}' already exists. Not overwriting this file. Pass -f to overwrite")
        return

    print(f"Wrote '{filename}'")
    func(filename)


def write_output_all(args,
                     models,
                     images,
                     image_filenames_base,
                     models_rectified,
                     images_rectified,
                     disparity,
                     disparity_scale,
                     disparity_colored,
                     ranges,
                     ranges_colored,
                     force_override = False):

    if not args.already_rectified:
        write_output_one(args.tag,
                         args.outdir,
                         args.force or force_override,
                         lambda filename: models_rectified[0].write(filename),
                         'rectified0.cameramodel')
        write_output_one(args.tag,
                         args.outdir,
                         args.force or force_override,
                         lambda filename: models_rectified[1].write(filename),
                         'rectified1.cameramodel')

        write_output_one(args.tag,
                         args.outdir,
                         args.force or force_override,
                         lambda filename: mrcal.save_image(filename, images_rectified[0]),
                         image_filenames_base[0] + '-rectified.png')
        write_output_one(args.tag,
                         args.outdir,
                         args.force or force_override,
                         lambda filename: mrcal.save_image(filename, images_rectified[1]),
                         image_filenames_base[1] + '-rectified.png')

    write_output_one(args.tag,
                     args.outdir,
                     args.force or force_override,
                     lambda filename: \
                     mrcal.save_image(filename, disparity_colored),
                     image_filenames_base[0] + '-disparity.png')
    write_output_one(args.tag,
                     args.outdir,
                     args.force or force_override,
                     lambda filename: \
                     mrcal.save_image(filename, disparity.astype(np.uint16)),
                     image_filenames_base[0] + f'-disparity-uint16-scale{disparity_scale}.png')
    write_output_one(args.tag,
                     args.outdir,
                     args.force or force_override,
                     lambda filename: \
                     mrcal.save_image(filename, ranges_colored),
                     image_filenames_base[0] + '-range.png')


    if not args.write_point_cloud:
        return


    # generate and output the point cloud, in the cam0 coord system
    p_rect0 = \
        mrcal.stereo_unproject(disparity        = None,
                               models_rectified = models_rectified,
                               ranges           = ranges)

    Rt_ref_rect0 = models_rectified[0].extrinsics_Rt_toref()
    Rt_cam0_ref  = models          [0].extrinsics_Rt_fromref()

    # Point cloud in ref coordinates
    # shape (H,W,3)
    p_ref = mrcal.transform_point_Rt(Rt_ref_rect0, p_rect0)

    # shape (N,3)
    p_ref = nps.clump(p_ref, n=2)

    # I set each point color to the nearest-pixel color in the original
    # image. I only report those points that are in-bounds (they SHOULD
    # be, but I make sure)
    q_cam0 = mrcal.project(mrcal.transform_point_Rt(Rt_cam0_ref, p_ref),
                           *models[0].intrinsics())

    H,W = images[0].shape[:2]

    q_cam0_integer = (q_cam0 + 0.5).astype(int)
    i = \
        (q_cam0_integer[:,0] >= 0) * \
        (q_cam0_integer[:,1] >= 0) * \
        (q_cam0_integer[:,0] <  W) * \
        (q_cam0_integer[:,1] <  H)
    p_ref          = p_ref[i]
    q_cam0_integer = q_cam0_integer[i]

    image0 = images[0]
    if len(image0.shape) == 2 and args.force_grayscale:
        # I have a grayscale image, but the user asked for it for the
        # purposes of stereo. I reload without asking for grayscale. If
        # the image was a color one, that would be useful here.
        image0 = mrcal.load_image(image_filenames[0])
    if len(image0.shape) == 2:
        # Still grayscale. I use the grayscale pixels
        intensityT = nps.transpose(image0[q_cam0_integer[:,1], q_cam0_integer[:,0]])
        bgr = \
            nps.glue( intensityT, intensityT, intensityT,
                      axis = -1)
    else:
        # color
        bgr = image0[q_cam0_integer[:,1], q_cam0_integer[:,0]]

    write_output_one(args.tag,
                     args.outdir,
                     args.force or force_override,
                     lambda filename: write_ply_points(filename,
                                                       ((p_ref,bgr),),
                                                       binary    = True,
                                                       write_bgr = True),
                     image_filenames_base[0] + '-points.ply')


def write_ply_points(filename,
                     # if write_bgr: this is ((points,bgr), (points,bgr), ...)
                     # else:         this is (points, points, ...)
                     points_bgr_all,
                     *,
                     binary    = True,
                     write_bgr = False):

    if binary:
        ply_type = 'binary_little_endian'
    else:
        ply_type = 'ascii'

    placeholder = 'NNNNNNN'

    # I'm including the alpha byte to align each row to 16 bytes.
    # Otherwise I have unaligned 32-bit floats. I don't know for a fact
    # that this breaks anything, but it feels like it would maybe.
    header_bgr = '''property uchar red
property uchar green
property uchar blue
property uchar alpha
''' if write_bgr else ''

    ply_header = f'''ply
format {ply_type} 1.0
element vertex {placeholder}
property float x
property float y
property float z
{header_bgr}end_header
'''.encode()

    if write_bgr:
        dtype = np.dtype([ ('xyz',np.float32,3), ('rgba', np.uint8, 4) ])
    else:
        dtype = np.dtype([ ('xyz',np.float32,3), ])


    def write_chunk(f, points_bgr):

        if write_bgr:
            N = len(points_bgr[0])
        else:
            N = len(points_bgr)

        if binary:
            binary_ply = np.empty( (N,),
                                   dtype = dtype)
            if write_bgr:
                binary_ply['xyz']       = points_bgr[0].astype(np.float32)
                binary_ply['rgba'][:,0] = points_bgr[1][:,2]
                binary_ply['rgba'][:,1] = points_bgr[1][:,1]
                binary_ply['rgba'][:,2] = points_bgr[1][:,0]
                binary_ply['rgba'][:,3] = 255
            else:
                binary_ply['xyz'] = points_bgr.astype(np.float32)

            binary_ply.tofile(f)
        else:
            if write_bgr:
                pbgr = nps.glue(points_bgr[0],
                                points_bgr[1][:,(2,)],
                                points_bgr[1][:,(1,)],
                                points_bgr[1][:,(0,)],
                                255*np.ones((N,1)),
                                axis = -1)
                np.savetxt(f,
                           pbgr,
                           fmt      = ('%.1f','%.1f','%.1f','%d','%d','%d','%d'),
                           comments = '',
                           header   = '')
            else:
                np.savetxt(f, points_bgr,
                           fmt      = ('%.1f','%.1f','%.1f',),
                           comments = '',
                           header   = '')

        return N


    with open(filename, 'wb') as f:
        f.write(ply_header)

        N = 0
        for points_bgr in points_bgr_all:
            N += write_chunk(f, points_bgr)

    # I wrote the point cloud file with an unknown number of points. Now that I
    # have the count, I go back, and fill it in.
    import mmap
    with open(filename, 'r+b') as f:
        m = mmap.mmap(f.fileno(), 0)

        i_placeholder_start = ply_header.find(placeholder.encode())
        placeholder_width   = ply_header[i_placeholder_start:].find(b'\n')
        i_placeholder_end   = i_placeholder_start + placeholder_width

        m[i_placeholder_start:i_placeholder_end] = \
            '{:{width}d}'.format(N, width=placeholder_width).encode()

        m.close()


if len(args.images) == 0:
    # No images are given. Just write out the rectified models
    write_output_one(args.tag,
                     args.outdir,
                     args.force,
                     lambda filename: models_rectified[0].write(filename),
                     'rectified0.cameramodel')
    write_output_one(args.tag,
                     args.outdir,
                     args.force,
                     lambda filename: models_rectified[1].write(filename),
                     'rectified1.cameramodel')
    sys.exit(0)


if not args.already_rectified:

    # in cam0 coords
    n0                = np.array((0, np.cos(30*np.pi/180), np.sin(30*np.pi/180)))
    distance_to_plane = 187.55e-3

    rectification_maps = mrcal.rectification_maps(models, models_rectified,
                                                  extra_pitch_deg   = args.adaptive_rectification_extra_pitch_deg,
                                                  n0                = n0,
                                                  distance_to_plane = distance_to_plane,
                                                  dqx_expected      = 0.3,
                                                  rangeerr_min      = 0.002,
                                                  disparity_to0_extra_pitch_deg = 20,
                                                  disparity_to0_ratio = 0.8)




image_filenames_all = [sorted(glob.glob(os.path.expanduser(g))) for g in args.images]

if len(image_filenames_all[0]) != len(image_filenames_all[1]):
    print(f"First glob matches {len(image_filenames_all[0])} files, but the second glob matches {len(image_filenames_all[1])} files. These must be identical",
          file=sys.stderr)
    sys.exit(1)

Nimages = len(image_filenames_all[0])
if Nimages == 0:
    print("The given globs matched 0 images. Nothing to do",
          file=sys.stderr)
    sys.exit(1)

if args.viz == 'stereo' and Nimages > 1:
    print(f"The given globs matched {Nimages} images. But '--viz stereo' was given, so exactly ONE set of images is expected",
          file=sys.stderr)
    sys.exit(1)


if args.clahe or args.stereo_matcher == 'SGBM':
    import cv2


if args.clahe:
    clahe = cv2.createCLAHE()
    clahe.setClipLimit(8)


kwargs_load_image = dict()
if args.force_grayscale:
    kwargs_load_image['bits_per_pixel'] = 8
    kwargs_load_image['channels']       = 1

# Done with all the preliminaries. Run the stereo matching
disp_min,disp_max = args.disparity_range

if args.stereo_matcher == 'SGBM':

    # This is a hard-coded property of the OpenCV StereoSGBM implementation
    disparity_scale = 16

    # round to nearest multiple of disparity_scale. The OpenCV StereoSGBM
    # implementation requires this
    disp_max = disparity_scale*round(disp_max/disparity_scale)
    disp_min = disparity_scale*int  (disp_min/disparity_scale)

    # I only add non-default args. StereoSGBM_create() doesn't like being given
    # None args
    kwargs_sgbm = dict()
    if args.sgbm_p1 is not None:
        kwargs_sgbm['P1']                = args.sgbm_p1
    if args.sgbm_p2 is not None:
        kwargs_sgbm['P2']                = args.sgbm_p2
    if args.sgbm_disp12_max_diff is not None:
        kwargs_sgbm['disp12MaxDiff']     = args.sgbm_disp12_max_diff
    if args.sgbm_uniqueness_ratio is not None:
        kwargs_sgbm['uniquenessRatio']   = args.sgbm_uniqueness_ratio
    if args.sgbm_speckle_window_size is not None:
        kwargs_sgbm['speckleWindowSize'] = args.sgbm_speckle_window_size
    if args.sgbm_speckle_range is not None:
        kwargs_sgbm['speckleRange']      = args.sgbm_speckle_range
    if args.sgbm_mode is not None:
        if   args.sgbm_mode == 'SGBM':
            kwargs_sgbm['mode'] = cv2.StereoSGBM_MODE_SGBM
        elif args.sgbm_mode == 'HH':
            kwargs_sgbm['mode'] = cv2.StereoSGBM_MODE_HH
        elif args.sgbm_mode == 'HH4':
            kwargs_sgbm['mode'] = cv2.StereoSGBM_MODE_HH4
        elif args.sgbm_mode == 'SGBM_3WAY':
            kwargs_sgbm['mode'] = cv2.StereoSGBM_MODE_SGBM_3WAY
        else:
            raise Exception("arg-parsing error. This is a bug. Please report")

    # blocksize is required, so I always pass it. There's a default set in
    # the argument parser, so this is never None
    kwargs_sgbm['blockSize'] = args.sgbm_block_size

    stereo_sgbm = \
        cv2.StereoSGBM_create(minDisparity      = disp_min,
                              numDisparities    = disp_max - disp_min,
                              **kwargs_sgbm)
elif args.stereo_matcher == 'ELAS':
    disparity_scale = 1
else:
    raise Exception("Getting here is a bug")

def process(i_image):

    image_filenames=(image_filenames_all[0][i_image],
                     image_filenames_all[1][i_image])

    print(f"Processing {os.path.split(image_filenames[0])[1]} and {os.path.split(image_filenames[1])[1]}")

    images = [mrcal.load_image(f, **kwargs_load_image) for f in image_filenames]


    # This doesn't really matter: I don't use the input imagersize. But a
    # mismatch suggests the user probably messed up, and it would save them time
    # to yell at them
    imagersize_image = np.array((images[0].shape[1], images[0].shape[0]))
    imagersize_model = models[0].imagersize()
    if np.any(imagersize_image - imagersize_model):
        print(f"Image '{image_filenames[0]}' dimensions {imagersize_image} don't match the model '{args.models[0]}' dimensions {imagersize_model}",
              file=sys.stderr)
        return False
    imagersize_image = np.array((images[1].shape[1], images[1].shape[0]))
    imagersize_model = models[1].imagersize()
    if np.any(imagersize_image - imagersize_model):
        print(f"Image '{image_filenames[1]}' dimensions {imagersize_image} don't match the model '{args.models[1]}' dimensions {imagersize_model}",
              file=sys.stderr)
        return False

    if args.clahe:
        images = [ clahe.apply(image) for image in images ]

    if len(images[0].shape) == 3:
        if args.stereo_matcher == 'ELAS':
            print("The ELAS matcher requires grayscale images. Pass --force-grayscale",
                  file=sys.stderr)
            return False

    if args.valid_intrinsics_region:
        for i in range(2):
            mrcal.annotate_image__valid_intrinsics_region(images[i], models[i])

    image_filenames_base = \
        [os.path.splitext(os.path.split(f)[1])[0] for f in image_filenames]

    if not args.already_rectified:
        images_rectified = [mrcal.transform_image(images[i],
                                                  rectification_maps[i]) \
                            for i in range(2)]
    else:
        images_rectified = images

    if args.stereo_matcher == 'SGBM':

        # opencv barfs if I give it a color image and a monochrome image, so I
        # convert
        if len(images_rectified[0].shape) == 2 and \
           len(images_rectified[1].shape) == 3:
            disparity = stereo_sgbm.compute(images_rectified[0],
                                            cv2.cvtColor(images_rectified[1], cv2.COLOR_BGR2GRAY))
        elif len(images_rectified[0].shape) == 3 and \
             len(images_rectified[1].shape) == 2:
            disparity = stereo_sgbm.compute(cv2.cvtColor(images_rectified[0], cv2.COLOR_BGR2GRAY),
                                            images_rectified[1])
        else:
            disparity = stereo_sgbm.compute(*images_rectified)

    elif args.stereo_matcher == 'ELAS':

        disparities = mrcal.stereo_matching_libelas(*images_rectified,
                                                    disp_min = disp_min,
                                                    disp_max = disp_max)

        disparity = disparities[0]


    disparity_colored = mrcal.apply_color_map(disparity,
                                              disp_min*disparity_scale,
                                              disp_max*disparity_scale)


    ranges = mrcal.stereo_range( disparity,
                                 models_rectified,
                                 disparity_scale = disparity_scale)
    ranges_colored = mrcal.apply_color_map(ranges,
                                           *args.range_image_limits)

<<<<<<< HEAD


    if args.viz == 'range-sensitivity':
        delta = 0.1
        r0 = mrcal.stereo_range( disparity,
                                 models_rectified,
                                 disparity_scale = disparity_scale)
        r1 = mrcal.stereo_range( disparity + delta*disparity_scale,
                                 models_rectified,
                                 disparity_scale = disparity_scale)

        drange_ddisparity = (r0-r1) / delta

        idx_valid = \
            (disparity > 0)     * \
            (disparity < 30000)
        drange_ddisparity[~idx_valid] = 0

        ddisparity_expected = 0.3

        import gnuplotlib as gp

        gp.add_plot_option( plot_options,
                            square   = True,
                            _set = ('xrange noextend',
                                    'yrange reverse noextend',
                                    'cblabel "Range error (m)"') )
        gp.plot( drange_ddisparity * ddisparity_expected,
                 _with     = 'image',
                 tuplesize = 3,
                 **plot_options)

        sys.exit(0)


    if args.viz != 'stereo':
=======
    if args.viz == 'stereo':
        # Earlier I confirmed that in this path Nimages==1
        gui_stereo(images,
                   image_filenames_base,
                   images_rectified,
                   disparity,
                   disparity_colored,
                   ranges,
                   ranges_colored)
    else:
>>>>>>> 23ebcaf2
        write_output_all(args,
                         models,
                         images,
                         image_filenames_base,
                         models_rectified,
                         images_rectified,
                         disparity,
                         disparity_scale,
                         disparity_colored,
                         ranges,
                         ranges_colored)
    return True


def gui_stereo(images,
               image_filenames_base,
               images_rectified,
               disparity,
               disparity_colored,
               ranges,
               ranges_colored):
    # Done with all the processing. Invoke the visualizer!

    UI_usage_message = r'''Usage:

    Left mouse button click/drag: pan
    Mouse wheel up/down/left/right: pan
    Ctrl-mouse wheel up/down: zoom
    'u': reset view: zoom out, pan to the center
    'd': show a colorized disparity image (default)
    'r': show a colorized range image

    Right mouse button click: examine stereo at pixel
    TAB: transpose windows
'''

    def set_status(string, q = None):
        # None means "use previous"
        if string is not None:
            set_status.string = string
        else:
            if not hasattr(set_status, 'string'):
                set_status.string = ''

        if q is not None:
            set_status.qstring = f"q = {q[0]:.1f},{q[1]:.1f}\n\n"
        else:
            if not hasattr(set_status, 'qstring'):
                set_status.qstring = 'No current pixel\n\n'

        widget_status.value(UI_usage_message + "\n" + set_status.qstring + set_status.string)

    def write_output_interactive(widget):
        # cursor-setting needs threading. I don't bother with it yet
        # window.cursor(FL_CURSOR_WAIT)

        write_output_all(args,
                         models,
                         images,
                         image_filenames_base,
                         models_rectified,
                         images_rectified,
                         disparity,
                         disparity_scale,
                         disparity_colored,
                         ranges, ranges_colored,
                         force_override = True)

        # window.cursor(FL_CURSOR_DEFAULT)

    def process_tab():
        x_image1    = widget_image1.x()
        y_image1    = widget_image1.y()
        x_disparity = widget_result.x()
        y_disparity = widget_result.y()

        widget_image1.position(x_disparity, y_disparity)
        widget_result.position(x_image1,    y_image1)


    class Fl_Gl_Image_Widget_Derived(Fl_Gl_Image_Widget):

        def set_panzoom(self,
                        x_centerpixel, y_centerpixel,
                        visible_width_pixels):
            r'''Pan/zoom the image

            This is an override of the function to do this: any request to
            pan/zoom the widget will come here first. I dispatch any
            pan/zoom commands to all the widgets, so that they all work in
            unison. visible_width_pixels < 0 means: this is the redirected
            call; just call the base class

            '''
            if visible_width_pixels < 0:
                return super().set_panzoom(x_centerpixel, y_centerpixel,
                                           -visible_width_pixels)

            # All the widgets should pan/zoom together
            result = \
                all( w.set_panzoom(x_centerpixel, y_centerpixel,
                                   -visible_width_pixels) \
                     for w in (widget_image0, widget_image1, widget_result) )

            # Switch back to THIS widget
            self.make_current()
            return result

        def set_cross_at(self, q, no_vertical = False):
            if q is None:
                return \
                    self.set_lines()

            x,y = q
            W,H = models_rectified[0].imagersize()
            if no_vertical:
                points = np.array( ((( -0.5, y),
                                     (W-0.5, y),),),
                                   dtype=np.float32)
                color_rgb = np.array((1,0,0),
                                     dtype=np.float32)
            else:
                points = np.array( ((( -0.5, y),
                                     (W-0.5, y)),
                                    ((x,       -0.5),
                                     (x,      H-0.5))),
                                   dtype=np.float32)
                color_rgb = np.array((0,0,1),
                                     dtype=np.float32)

            return \
                self.set_lines( dict(points    = points,
                                     color_rgb = color_rgb ))

        def handle(self, event):
            if event == FL_PUSH:

                if Fl.event_button() != FL_RIGHT_MOUSE:
                    return super().handle(event)

                try:
                    q0_rectified = \
                        np.array( self.map_pixel_image_from_viewport( (Fl.event_x(),Fl.event_y()), ),
                                  dtype=float )
                except:
                    set_status("Error converting pixel coordinates")
                    widget_image0.set_cross_at(None)
                    widget_image1.set_cross_at(None)
                    widget_result.set_cross_at(None)
                    return super().handle(event)

                if self is widget_image1:
                    set_status("Please click in the left or disparity windows")
                    widget_image0.set_cross_at(q0_rectified, no_vertical = True)
                    widget_image1.set_cross_at(q0_rectified, no_vertical = True)
                    widget_result.set_cross_at(q0_rectified, no_vertical = True)
                    return super().handle(event)

                if not (q0_rectified[0] >= -0.5 and q0_rectified[0] <= images_rectified[0].shape[1]-0.5 and \
                        q0_rectified[1] >= -0.5 and q0_rectified[1] <= images_rectified[0].shape[0]-0.5):
                    set_status("Out of bounds")
                    widget_image0.set_cross_at(q0_rectified, no_vertical = True)
                    widget_image1.set_cross_at(q0_rectified, no_vertical = True)
                    widget_result.set_cross_at(q0_rectified, no_vertical = True)
                    return super().handle(event)

                d = disparity[int(round(q0_rectified[-1])),
                              int(round(q0_rectified[-2]))]
                if d < 0:
                    set_status("No valid disparity at the clicked location")
                    widget_image0.set_cross_at(q0_rectified)
                    widget_image1.set_cross_at(q0_rectified, no_vertical = True)
                    widget_result.set_cross_at(q0_rectified)
                    return super().handle(event)
                if d == 0:
                    set_status("Disparity: 0pixels\n" +
                               "range: infinity\n")
                    widget_image0.set_cross_at(q0_rectified)
                    widget_image1.set_cross_at(q0_rectified)
                    widget_result.set_cross_at(q0_rectified)
                    return super().handle(event)

                widget_image0.set_cross_at(q0_rectified)
                widget_image1.set_cross_at(q0_rectified -
                                           np.array((d/disparity_scale, 0)))
                widget_result.set_cross_at(q0_rectified)

                delta = 1e-1
                _range   = mrcal.stereo_range( d,
                                               models_rectified,
                                               disparity_scale = disparity_scale,
                                               qrect0          = q0_rectified)
                _range_d = mrcal.stereo_range( d + delta*disparity_scale,
                                               models_rectified,
                                               disparity_scale = disparity_scale,
                                               qrect0          = q0_rectified)
                drange_ddisparity = np.abs(_range_d - _range) / delta


                # mrcal-triangulate tool: guts into a function. Call those
                # guts here, and display them in the window
                dqx_expected = 0.3

                set_status(f"Disparity: {d/disparity_scale:.2f}pixels\n" +
                           f"range: {_range:.2f}m\n" +
                           f"drange/ddisparity: {drange_ddisparity:.4f}m/pixel\n" + \
                           f"Expected range error: {drange_ddisparity*dqx_expected:.4f}m\n" \
                           f"Expected range error: {drange_ddisparity*dqx_expected/_range*100:.1f}%\n")






                r'''
                # This is range sensitivity when looking at the expected plane.
                # ASSUMING the usual latlon rectification
                n0 = np.array((0.02652536, 0.84598057, 0.53255355))
                dist  = 0.1565642688765455
                Rt_rect0_cam0 = \
                    mrcal.compose_Rt( models_rectified[0].extrinsics_Rt_fromref(),
                                      models          [0].extrinsics_Rt_toref() )
                nrect0 = mrcal.rotate_point_R(Rt_rect0_cam0[:3,:], n0)

                vrect0 = mrcal.unproject_latlon(q0_rectified,
                                           models_rectified[0].intrinsics()[1])
                k = dist / nps.inner(vrect0, nrect0)
                prect0 = k*vrect0

                # This should be just p1 = p0 - b*xhat
                prect1 = \
                    mrcal.transform_point_Rt( mrcal.compose_Rt( models_rectified[1].extrinsics_Rt_fromref(),
                                                                models_rectified[0].extrinsics_Rt_toref()),
                                              prect0 )
                th0 = mrcal.project_latlon(prect0)[0]
                th1 = mrcal.project_latlon(prect1)[0]
                baseline = \
                    nps.mag(mrcal.compose_Rt( models_rectified[1].extrinsics_Rt_fromref(),
                                              models_rectified[0].extrinsics_Rt_toref())[3,:])
                range_predicted = -baseline * (np.cos(th0)/np.tan(th1-th0) - np.sin(th0))

                s = np.sin(th1-th0)
                drange_dth1 = baseline * np.cos(th0)/(s*s)
                fx = models_rectified[0].intrinsics()[1][0]
                drange_ddisparity_predicted = drange_dth1 / fx









                set_status(f"Disparity: {d/disparity_scale:.2f}pixels\n" +
                           f"range: {_range:.2f}m\n" +
                           f"drange/ddisparity: {drange_ddisparity:.4f}m/pixel\n" + \
                           f"Expected range error: {drange_ddisparity*0.3:.4f}m\n" \
                           f"Expected range error: {drange_ddisparity*0.3/_range*100:.1f}%\n" \
                           + f"\n\npredicted range at plane: {range_predicted}" \
                           + f"\n\npredicted drange/ddisparity at plane: {drange_ddisparity_predicted}"
                           )
                '''









                if 0:
                    p0_rectified = \
                        mrcal.unproject(q0_rectified,
                                        *models_rectified[0].intrinsics(),
                                        normalize = True) * _range
                    p0 = mrcal.transform_point_Rt( mrcal.compose_Rt( models          [0].extrinsics_Rt_fromref(),
                                                                     models_rectified[0].extrinsics_Rt_toref()),
                                                   p0_rectified )
                    p1 = mrcal.transform_point_Rt( mrcal.compose_Rt( models[1].extrinsics_Rt_fromref(),
                                                                     models[0].extrinsics_Rt_toref()),
                                                   p0 )

                    q0  = mrcal.project(p0, *models[0].intrinsics())

                    pt = \
                        mrcal.triangulate( nps.cat(q0, q1),
                                           models,
                                           stabilize_coords = True )
                    print(f"range = {_range:.2f}, {nps.mag(pt):.2f}")

                return 0

            if event == FL_KEYDOWN:
                if Fl.event_key() == fltk.FL_Tab:
                    process_tab()
                    return 1

                if Fl.event_key() == ord('d') or \
                   Fl.event_key() == ord('D'):
                    widget_result. \
                      update_image(decimation_level = 0,
                                   image_data       = disparity_colored)
                    return 1

                if Fl.event_key() == ord('r') or \
                   Fl.event_key() == ord('R'):
                    widget_result. \
                      update_image(decimation_level = 0,
                                   image_data       = ranges_colored)
                    return 1

            if event == FL_MOVE:
                try:
                    q = self.map_pixel_image_from_viewport( (Fl.event_x(),Fl.event_y()), )
                except:
                    q = None
                set_status(string = None, # keep old string
                           q      = q)
                # fall through to let parent handlers run

            return super().handle(event)

    class Fl_Multiline_Output_pass_keys(Fl_Multiline_Output):
        def handle(self, event):
            if event == FL_KEYDOWN:
                if Fl.event_key() == fltk.FL_Tab:
                    process_tab()
                    return 1

                if Fl.event_key() == fltk.FL_Escape:
                    window.hide()

            return super().handle(event)

    class Fl_Button_pass_keys(Fl_Button):
        def handle(self, event):
            if event == FL_KEYDOWN:
                if Fl.event_key() == fltk.FL_Tab:
                    process_tab()
                    return 1

                if Fl.event_key() == fltk.FL_Escape:
                    window.hide()

            return super().handle(event)


    window        = Fl_Window(800, 600, "mrcal-stereo")
    widget_image0 = Fl_Gl_Image_Widget_Derived(   0,    0,        400,300)
    widget_image1 = Fl_Gl_Image_Widget_Derived(   0,  300,        400,300)
    widget_result = Fl_Gl_Image_Widget_Derived(   400,  0,        400,300)

    group_status     = Fl_Group(                     400,300,        400,300)
    widget_status    = Fl_Multiline_Output_pass_keys(400,300,        400,300-30)
    widget_dowrite   = Fl_Button_pass_keys(          400,300+300-30, 400,30,
                                                     f'Write output to "{args.outdir}" (will overwrite)')
    widget_dowrite.callback(write_output_interactive)
    group_status.resizable(widget_status)
    group_status.end()

    set_status('')

    window.resizable(window)
    window.end()
    window.show()

    widget_image0. \
      update_image(decimation_level = 0,
                   image_data       = images_rectified[0])
    widget_image1. \
      update_image(decimation_level = 0,
                   image_data       = images_rectified[1])
    widget_result. \
      update_image(decimation_level = 0,
                   image_data       = disparity_colored)
    Fl.run()

    sys.exit(0)




if Nimages == 1 or args.jobs <= 1:

    # Serial path. Useful for debugging or if I only have one set of images
    for i in range(Nimages):
        process(i)
    process(0)
    sys.exit(0)

####### Parallel path

import multiprocessing
import signal

# I do the same thing in mrcal-reproject-image. Please consolidate
#
# weird business to handle weird signal handling in multiprocessing. I want
# things like the user hitting C-c to work properly. So I ignore SIGINT for the
# children. And I want the parent's blocking wait for results to respond to
# signals. Which means map_async() instead of map(), and wait(big number)
# instead of wait()
signal_handler_sigint = signal.signal(signal.SIGINT, signal.SIG_IGN)
signal.signal(signal.SIGINT, signal_handler_sigint)

pool = multiprocessing.Pool(args.jobs)
try:
    mapresult = pool.map_async(process, np.arange(Nimages))

    # like wait(), but will barf if something goes wrong. I don't actually care
    # about the results
    mapresult.get(1000000)
except:
    pool.terminate()

pool.close()
pool.join()<|MERGE_RESOLUTION|>--- conflicted
+++ resolved
@@ -94,16 +94,14 @@
   display the results. Requires pyFLTK (homepage: https://pyfltk.sourceforge.io)
   and GL_image_display (homepage: https://github.com/dkogan/GL_image_display)
 
-<<<<<<< HEAD
 - --viz range-sensitivity: compute the expected range error based on the
   expected disparity matching error and the range sensitivity to disparity. This
   currently exists for testing only
-=======
+
 It is often desired to compute dense stereo for lots of images in bulk. To make
 this go faster, this tool supports the -j JOBS option. This works just like in
 Make: the work will be parallelized among JOBS simultaneous processes. Unlike
 make, the JOBS value must be specified.
->>>>>>> 23ebcaf2
 
 '''
 
@@ -357,16 +355,10 @@
                         system, colored with the nearest-neighbor color of the
                         camera0 image. This is disabled by default because this
                         is potentially a very large file''')
-<<<<<<< HEAD
-
 
     parser.add_argument('--adaptive-rectification-extra-pitch-deg',
                         type=float)
 
-
-
-
-=======
     parser.add_argument('--jobs', '-j',
                         type=int,
                         required=False,
@@ -375,7 +367,6 @@
                         like Make, except you're required to explicitly specify
                         a job count. This applies when processing multiple sets
                         of images with the same set of models''')
->>>>>>> 23ebcaf2
     parser.add_argument('models',
                         type=str,
                         nargs = 2,
@@ -1012,9 +1003,6 @@
     ranges_colored = mrcal.apply_color_map(ranges,
                                            *args.range_image_limits)
 
-<<<<<<< HEAD
-
-
     if args.viz == 'range-sensitivity':
         delta = 0.1
         r0 = mrcal.stereo_range( disparity,
@@ -1048,8 +1036,6 @@
         sys.exit(0)
 
 
-    if args.viz != 'stereo':
-=======
     if args.viz == 'stereo':
         # Earlier I confirmed that in this path Nimages==1
         gui_stereo(images,
@@ -1060,7 +1046,6 @@
                    ranges,
                    ranges_colored)
     else:
->>>>>>> 23ebcaf2
         write_output_all(args,
                          models,
                          images,
