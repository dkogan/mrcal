--- conflicted
+++ resolved
@@ -1262,210 +1262,4 @@
     idx[ observations[...,2] <= 0.0 ] = False
 
     # shape (N,2)
-    return residuals[idx, ...]
-
-
-<<<<<<< HEAD
-def _compose_r(r0, r1,
-              assume_r0_tiny = False,
-              get_gradients  = False):
-    r'''Axis/angle rotation composition
-
-THIS IS TEMPORARY. WILL BE REDONE IN C, WITH DOCS AND TESTS
-
-Described here:
-
-    Altmann, Simon L. "Hamilton, Rodrigues, and the Quaternion Scandal."
-    Mathematics Magazine, vol. 62, no. 5, 1989, pp. 291–308
-
-Available here:
-
-    https://www.jstor.org/stable/2689481
-
-
-I use Equations (19) and (20) on page 302 of this paper. These equations say
-that
-
-  R(angle=gamma, axis=n) =
-  compose( R(angle=alpha, axis=l), R(angle=beta, axis=m) )
-
-I need to compute gamma*n, and these are given as solutions to:
-
-  cos(gamma/2) =
-    cos(alpha/2)*cos(beta/2) -
-    sin(alpha/2)*sin(beta/2) * inner(l,m)
-  sin(gamma/2) n =
-    sin(alpha/2)*cos(beta/2)*l +
-    cos(alpha/2)*sin(beta/2)*m +
-    sin(alpha/2)*sin(beta/2) * cross(l,m)
-
-For nicer notation, I define
-
-  A = alpha/2
-  B = beta /2
-  C = gamma/2
-
-  l = r0 /(2A)
-  m = r1 /(2B)
-  n = r01/(2C)
-
-I rewrite:
-
-  cos(C) =
-    cos(A)*cos(B) -
-    sin(A)*sin(B) * inner(r0,r1) / 4AB
-  sin(C) r01 / 2C =
-    sin(A)*cos(B)*r0 / 2A +
-    cos(A)*sin(B)*r1 / 2B +
-    sin(A)*sin(B) * cross(r0,r1) / 4AB
-
-If alpha ~ 0, I have A ~ 0, and I can simplify:
-
-  cos(C) ~
-    cos(B) -
-    A*sin(B) * inner(r0,r1) / 4AB
-  sin(C) r01 / 2C ~
-    A*cos(B)* r0 / 2A +
-    sin(B)  * r1 / 2B +
-    A*sin(B) * cross(r0,r1) / 4AB
-
-I have C = B + dB where dB ~ 0, so
-
-  cos(C) ~ cos(B + dB) ~ cos(B) - dB sin(B)
-  -> dB = A * inner(r0,r1) / 4AB = inner(r0,r1) / 4B
-  -> C = B + inner(r0,r1) / 4B
-
-Now let's look at the axis expression. Assuming A ~ 0
-
-  sin(C) r01 / 2C ~
-
-  A*cos(B) r0 / 2A +
-  sin(B)   r1 / 2B +
-  A*sin(B) * cross(r0,r1) / 4AB
-
-->
-  sin(C)/C * r01 ~
-
-  cos(B) r0 +
-  sin(B) r1 / B +
-  sin(B) * cross(r0,r1) / 2B
-
-I linearize the left-hand side:
-
-  sin(C)/C = sin(B+dB)/(B+dB) ~
-  ~ sin(B)/B + d( sin(B)/B )/de dB =
-  = sin(B)/B + dB  (B cos(B) - sin(B)) / B^2
-
-So
-
-  (sin(B)/B + dB  (B cos(B) - sin(B)) / B^2) r01 ~
-
-  cos(B) r0 +
-  sin(B) r1 / B +
-  sin(B) * cross(r0,r1) / 2B
-
-->
-
-  (sin(B) + dB  (B cos(B) - sin(B)) / B) r01 ~
-
-  sin(B) r1 +
-  cos(B)*B r0 +
-  sin(B) * cross(r0,r1) / 2
-
-I want to find the perturbation to give me r01 ~ r1 + deltar ->
-
-  ( dB (B cos(B) - sin(B)) / B) r1 + (sin(B) + dB  (B cos(B) - sin(B)) / B) deltar ~
-
-  cos(B)*B r0 +
-  sin(B) * cross(r0,r1) / 2
-
-All terms here are linear or quadratic in r0. For tiny r0, I can ignore the
-quadratic terms:
-
-  ( dB (B cos(B) - sin(B)) / B) r1 + sin(B) deltar ~
-
-  cos(B)*B r0 +
-  sin(B) * cross(r0,r1) / 2
-
-I solve for deltar:
-
-  deltar ~
-  cos(B)/sin(B)*B r0 +
-  cross(r0,r1) / 2 -
-  ( dB (B cos(B)/sin(B) - 1) / B) r1
-
-I substitute in the dB from above, and I simplify:
-
-  deltar ~
-
-  B/tan(B) r0 +
-  cross(r0,r1) / 2 -
-  ( inner(r0,r1) / 4B * (1/tan(B) - 1/B)) r1
-
-And I differentiate:
-
-  dr01/dr0 = ddeltar/dr0 =
-
-  B/tan(B) I +
-  -skew_symmetric(r1) / 2 -
-  outer(r1,r1) / 4B * (1/tan(B) - 1/B)
-
-    '''
-
-    if not assume_r0_tiny:
-        if get_gradients:
-            raise Exception("Not implemented")
-        A = nps.mag(r0)/2
-        B = nps.mag(r1)/2
-
-        cos_C = np.cos(A)*np.cos(B) - np.sin(A)*np.sin(B)*nps.inner(r0,r1)/(4*A*B)
-        sin_C = np.sqrt(1. - cos_C*cos_C)
-        th01 = np.arctan2(sin_C,cos_C) * 2.
-
-        sin_C__a01 = np.sin(A)*np.cos(B)*r0/(2*A) + np.cos(A)*np.sin(B)*r1/(2*B) + np.sin(A)*np.sin(B)*np.cross(r0,r1)/(4*A*B)
-        a01 = sin_C__a01 / sin_C
-        return a01 * th01
-
-
-    B = nps.mag(r1)/2
-
-    if nps.norm2(r0) != 0:
-        # for broadcasting
-        if isinstance(B,np.ndarray): Bs = nps.dummy(B,-1)
-        else:                        Bs = B
-        r01 = r1 + \
-            Bs/np.tan(Bs) * r0 + \
-            np.cross(r0,r1) / 2 - \
-            ( nps.inner(r0,r1) / (4*Bs) * (1/np.tan(Bs) - 1/Bs))* r1
-    else:
-        r01 = r1
-
-    if not get_gradients:
-        return r01
-
-    # for broadcasting
-    if isinstance(B,np.ndarray): Bs = nps.dummy(B,-1,-1)
-    else:                        Bs = B
-    dr01_dr0 = \
-        Bs/np.tan(Bs) * np.eye(3) + \
-        -mrcal.skew_symmetric(r1) / 2 - \
-        nps.outer(r1,r1) / (4*Bs) * (1/np.tan(Bs) - 1/Bs)
-    return r01, dr01_dr0
-=======
-def _skew_symmetric(v, out=None):
-    r'''Return the skew-symmetric matrix used in a cross product
-
-Let M = _skew_symmetric(a). Then cross(a,b) = M b
-'''
-    if out is None:
-        out = np.zeros(v.shape + (3,), dtype=float)
-
-    # strange-looking implementation to make broadcasting work
-    out[...,0,1] = -v[...,2]
-    out[...,0,2] =  v[...,1]
-    out[...,1,0] =  v[...,2]
-    out[...,1,2] = -v[...,0]
-    out[...,2,0] = -v[...,1]
-    out[...,2,1] =  v[...,0]
-    return out
->>>>>>> 98c7322c
+    return residuals[idx, ...]