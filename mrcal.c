#define _GNU_SOURCE
#include <stdio.h>
#include <stdlib.h>
#include <inttypes.h>

#include <dogleg.h>
#include <assert.h>
#include <stdbool.h>
#include <math.h>
#include <string.h>

#include "mrcal.h"
#include "minimath/minimath.h"
#include "util.h"

// These are parameter variable scales. They have the units of the parameters
// themselves, so the optimizer sees x/SCALE_X for each parameter. I.e. as far
// as the optimizer is concerned, the scale of each variable is 1. This doesn't
// need to be precise; just need to get all the variables to be within the same
// order of magnitute. This is important because the dogleg solve treats the
// trust region as a ball in state space, and this ball is isotropic, and has a
// radius that applies in every direction
//
// Can be visualized like this:
//
//   p0,x0,J0 = mrcal.optimizer_callback(**optimization_inputs)[:3]
//   J0 = J0.toarray()
//   ss = np.sum(np.abs(J0), axis=-2)
//   gp.plot(ss, _set=mrcal.plotoptions_state_boundaries(**optimization_inputs))
//
// This visualizes the overall effect of each variable. If the scales aren't
// tuned properly, some variables will have orders of magnitude stronger
// response than others, and the optimization problem won't converge well.
//
// The scipy.optimize.least_squares() function claims to be able to estimate
// these automatically, without requiring these hard-coded values from the user.
// See the description of the "x_scale" argument:
//
//   https://docs.scipy.org/doc/scipy/reference/generated/scipy.optimize.least_squares.html
//
// Supposedly this paper describes the method:
//
//   J. J. More, "The Levenberg-Marquardt Algorithm: Implementation and Theory,"
//   Numerical Analysis, ed. G. A. Watson, Lecture Notes in Mathematics 630,
//   Springer Verlag, pp. 105-116, 1977.
//
// Please somebody look at this
#define SCALE_INTRINSICS_FOCAL_LENGTH 500.0
#define SCALE_INTRINSICS_CENTER_PIXEL 20.0
#define SCALE_ROTATION_CAMERA         (0.1 * M_PI/180.0)
#define SCALE_TRANSLATION_CAMERA      1.0
#define SCALE_ROTATION_FRAME          (15.0 * M_PI/180.0)
#define SCALE_TRANSLATION_FRAME       1.0
#define SCALE_POSITION_POINT          SCALE_TRANSLATION_FRAME
#define SCALE_CALOBJECT_WARP          0.01
#define SCALE_CALOBJECT_WARP_CX       1.0
#define SCALE_DISTORTION              1.0

#define MSG_IF_VERBOSE(...) do { if(verbose) MSG( __VA_ARGS__ ); } while(0)



#define CHECK_CONFIG_NPARAM_NOCONFIG(s,n) \
    static_assert(n > 0, "no-config implies known-at-compile-time param count");
#define CHECK_CONFIG_NPARAM_WITHCONFIG(s,n) \
    static_assert(n <= 0, "Models with a configuration define their parameter counts in LENSMODEL_XXX__lensmodel_num_params(); their compile-time-defined counts are ignored");
MRCAL_LENSMODEL_NOCONFIG_LIST(  CHECK_CONFIG_NPARAM_NOCONFIG)
MRCAL_LENSMODEL_WITHCONFIG_LIST(CHECK_CONFIG_NPARAM_WITHCONFIG)


// Returns a static string, using "..." as a placeholder for any configuration
// values
#define LENSMODEL_PRINT_CFG_ELEMENT_TEMPLATE(name, type, pybuildvaluecode, PRIcode,SCNcode, bitfield, cookie) \
    "_" #name "=..."
#define LENSMODEL_PRINT_CFG_ELEMENT_FMT(name, type, pybuildvaluecode, PRIcode,SCNcode, bitfield, cookie) \
    "_" #name "=%" PRIcode
#define LENSMODEL_PRINT_CFG_ELEMENT_VAR(name, type, pybuildvaluecode, PRIcode,SCNcode, bitfield, cookie) \
    ,config->name
#define LENSMODEL_SCAN_CFG_ELEMENT_FMT(name, type, pybuildvaluecode, PRIcode,SCNcode, bitfield, cookie) \
    "_" #name "=%" SCNcode
#define LENSMODEL_SCAN_CFG_ELEMENT_VAR(name, type, pybuildvaluecode, PRIcode,SCNcode, bitfield, cookie) \
    ,&config->name
#define LENSMODEL_SCAN_CFG_ELEMENT_PLUS1(name, type, pybuildvaluecode, PRIcode,SCNcode, bitfield, cookie) \
    +1
const char* mrcal_lensmodel_name_unconfigured( const mrcal_lensmodel_t* lensmodel )
{
    switch(lensmodel->type)
    {
#define CASE_STRING_NOCONFIG(s,n) case MRCAL_##s: ;     \
        return #s;
#define _CASE_STRING_WITHCONFIG(s,n,s_CONFIG_LIST) case MRCAL_##s: ;    \
        return #s s_CONFIG_LIST(LENSMODEL_PRINT_CFG_ELEMENT_TEMPLATE, );
#define CASE_STRING_WITHCONFIG(s,n) _CASE_STRING_WITHCONFIG(s,n,MRCAL_ ## s ## _CONFIG_LIST)

        MRCAL_LENSMODEL_NOCONFIG_LIST(   CASE_STRING_NOCONFIG )
        MRCAL_LENSMODEL_WITHCONFIG_LIST( CASE_STRING_WITHCONFIG )

    default:
        assert(0);


#undef CASE_STRING_NOCONFIG
#undef CASE_STRING_WITHCONFIG

    }
    return NULL;
}

// Write the model name WITH the full config into the given buffer. Identical to
// mrcal_lensmodel_name_unconfigured() for configuration-free models
static int LENSMODEL_CAHVORE__snprintf_model
  (char* out, int size,
   const mrcal_LENSMODEL_CAHVORE__config_t* config)
{
    return
        snprintf( out, size, "LENSMODEL_CAHVORE"
                  MRCAL_LENSMODEL_CAHVORE_CONFIG_LIST(LENSMODEL_PRINT_CFG_ELEMENT_FMT, )
                  MRCAL_LENSMODEL_CAHVORE_CONFIG_LIST(LENSMODEL_PRINT_CFG_ELEMENT_VAR, ));
}
static int LENSMODEL_SPLINED_STEREOGRAPHIC__snprintf_model
  (char* out, int size,
   const mrcal_LENSMODEL_SPLINED_STEREOGRAPHIC__config_t* config)
{
    return
        snprintf( out, size, "LENSMODEL_SPLINED_STEREOGRAPHIC"
                  MRCAL_LENSMODEL_SPLINED_STEREOGRAPHIC_CONFIG_LIST(LENSMODEL_PRINT_CFG_ELEMENT_FMT, )
                  MRCAL_LENSMODEL_SPLINED_STEREOGRAPHIC_CONFIG_LIST(LENSMODEL_PRINT_CFG_ELEMENT_VAR, ));
}
bool mrcal_lensmodel_name( char* out, int size, const mrcal_lensmodel_t* lensmodel )
{
    switch(lensmodel->type)
    {
#define CASE_STRING_NOCONFIG(s,n) case MRCAL_##s: \
        return size > snprintf(out,size, #s);

#define CASE_STRING_WITHCONFIG(s,n) case MRCAL_##s: \
        return size > s##__snprintf_model(out, size, &lensmodel->s##__config);

        MRCAL_LENSMODEL_NOCONFIG_LIST(   CASE_STRING_NOCONFIG )
        MRCAL_LENSMODEL_WITHCONFIG_LIST( CASE_STRING_WITHCONFIG )

    default:
        assert(0);

#undef CASE_STRING_NOCONFIG
#undef CASE_STRING_WITHCONFIG

    }
    return NULL;
}


static bool LENSMODEL_CAHVORE__scan_model_config( mrcal_LENSMODEL_CAHVORE__config_t* config, const char* config_str)
{
    int pos;
    int Nelements = 0 MRCAL_LENSMODEL_CAHVORE_CONFIG_LIST(LENSMODEL_SCAN_CFG_ELEMENT_PLUS1, );
    return
        Nelements ==
        sscanf( config_str,
                MRCAL_LENSMODEL_CAHVORE_CONFIG_LIST(LENSMODEL_SCAN_CFG_ELEMENT_FMT, )"%n"
                MRCAL_LENSMODEL_CAHVORE_CONFIG_LIST(LENSMODEL_SCAN_CFG_ELEMENT_VAR, ),
                &pos) &&
        config_str[pos] == '\0';
}
static bool LENSMODEL_SPLINED_STEREOGRAPHIC__scan_model_config( mrcal_LENSMODEL_SPLINED_STEREOGRAPHIC__config_t* config, const char* config_str)
{
    int pos;
    int Nelements = 0 MRCAL_LENSMODEL_SPLINED_STEREOGRAPHIC_CONFIG_LIST(LENSMODEL_SCAN_CFG_ELEMENT_PLUS1, );
    return
        Nelements ==
        sscanf( config_str,
                MRCAL_LENSMODEL_SPLINED_STEREOGRAPHIC_CONFIG_LIST(LENSMODEL_SCAN_CFG_ELEMENT_FMT, )"%n"
                MRCAL_LENSMODEL_SPLINED_STEREOGRAPHIC_CONFIG_LIST(LENSMODEL_SCAN_CFG_ELEMENT_VAR, ),
                &pos) &&
        config_str[pos] == '\0';
}

const char* const* mrcal_supported_lensmodel_names( void )
{
#define NAMESTRING_NOCONFIG(s,n)                  #s,
#define _NAMESTRING_WITHCONFIG(s,n,s_CONFIG_LIST) #s s_CONFIG_LIST(LENSMODEL_PRINT_CFG_ELEMENT_TEMPLATE, ),
#define NAMESTRING_WITHCONFIG(s,n) _NAMESTRING_WITHCONFIG(s,n,MRCAL_ ## s ## _CONFIG_LIST)

    static const char* names[] = {
        MRCAL_LENSMODEL_NOCONFIG_LIST(  NAMESTRING_NOCONFIG)
        MRCAL_LENSMODEL_WITHCONFIG_LIST(NAMESTRING_WITHCONFIG)
        NULL };
    return names;
}

#undef LENSMODEL_PRINT_CFG_ELEMENT_TEMPLATE
#undef LENSMODEL_PRINT_CFG_ELEMENT_FMT
#undef LENSMODEL_PRINT_CFG_ELEMENT_VAR
#undef LENSMODEL_SCAN_CFG_ELEMENT_FMT
#undef LENSMODEL_SCAN_CFG_ELEMENT_VAR
#undef LENSMODEL_SCAN_CFG_ELEMENT_PLUS1

// parses the model name AND the configuration into a mrcal_lensmodel_t structure.
// Strings with valid model names but missing or unparseable configuration
// return {.type = MRCAL_LENSMODEL_INVALID_BADCONFIG}. Unknown model names return
// {.type = MRCAL_LENSMODEL_INVALID}
bool mrcal_lensmodel_from_name( // output
                                mrcal_lensmodel_t* lensmodel,

                                // input
                                const char* name )
{
#define CHECK_AND_RETURN_NOCONFIG(s,n)                                  \
    if( 0 == strcmp( name, #s) )                                        \
    {                                                                   \
        *lensmodel = (mrcal_lensmodel_t){.type = MRCAL_##s};            \
        return true;                                                    \
    }

#define CHECK_AND_RETURN_WITHCONFIG(s,n)                                \
    /* Configured model. I need to extract the config from the string. */ \
    /* The string format is NAME_cfg1=var1_cfg2=var2... */              \
    if( 0 == strcmp( name, #s) )                                        \
    {                                                                   \
        *lensmodel = (mrcal_lensmodel_t){.type = MRCAL_LENSMODEL_INVALID_BADCONFIG}; \
        return false;                                                   \
    }                                                                   \
    if( 0 == strncmp( name, #s"_", strlen(#s)+1) )                      \
    {                                                                   \
        /* found name. Now extract the config */                        \
        *lensmodel = (mrcal_lensmodel_t){.type = MRCAL_##s};            \
        mrcal_##s##__config_t* config = &lensmodel->s##__config;        \
                                                                        \
        const char* config_str = &name[strlen(#s)];                     \
                                                                        \
        if(s##__scan_model_config(config, config_str))                  \
            return true;                                                \
        else                                                            \
        {                                                               \
            *lensmodel = (mrcal_lensmodel_t){.type = MRCAL_LENSMODEL_INVALID_BADCONFIG}; \
            return false;                                               \
        }                                                               \
    }

    MRCAL_LENSMODEL_NOCONFIG_LIST(   CHECK_AND_RETURN_NOCONFIG );
    MRCAL_LENSMODEL_WITHCONFIG_LIST( CHECK_AND_RETURN_WITHCONFIG );

    *lensmodel = (mrcal_lensmodel_t){.type = MRCAL_LENSMODEL_INVALID};
    return false;
#undef CHECK_AND_RETURN_NOCONFIG
#undef CHECK_AND_RETURN_WITHCONFIG
}

// parses the model name only. The configuration is ignored. Even if it's
// missing or unparseable. Unknown model names return MRCAL_LENSMODEL_INVALID
mrcal_lensmodel_type_t mrcal_lensmodel_type_from_name( const char* name )
{
#define CHECK_AND_RETURN_NOCONFIG(s,n)                                  \
    if( 0 == strcmp( name, #s) ) return MRCAL_##s;

#define CHECK_AND_RETURN_WITHCONFIG(s,n)                                \
    /* Configured model. If the name is followed by _ or nothing, I */  \
    /* accept this model */                                             \
    if( 0 == strcmp( name, #s) ) return MRCAL_##s;                      \
    if( 0 == strncmp( name, #s"_", strlen(#s)+1) ) return MRCAL_##s;

    MRCAL_LENSMODEL_NOCONFIG_LIST(   CHECK_AND_RETURN_NOCONFIG );
    MRCAL_LENSMODEL_WITHCONFIG_LIST( CHECK_AND_RETURN_WITHCONFIG );

    return MRCAL_LENSMODEL_INVALID;

#undef CHECK_AND_RETURN_NOCONFIG
#undef CHECK_AND_RETURN_WITHCONFIG
}

mrcal_lensmodel_metadata_t mrcal_lensmodel_metadata( const mrcal_lensmodel_t* lensmodel )
{
    switch(lensmodel->type)
    {
    case MRCAL_LENSMODEL_SPLINED_STEREOGRAPHIC:
    case MRCAL_LENSMODEL_STEREOGRAPHIC:
    case MRCAL_LENSMODEL_LONLAT:
    case MRCAL_LENSMODEL_LATLON:
        return (mrcal_lensmodel_metadata_t) { .has_core                  = true,
                                              .can_project_behind_camera = true,
                                              .has_gradients             = true};
    case MRCAL_LENSMODEL_PINHOLE:
    case MRCAL_LENSMODEL_OPENCV4:
    case MRCAL_LENSMODEL_OPENCV5:
    case MRCAL_LENSMODEL_OPENCV8:
    case MRCAL_LENSMODEL_OPENCV12:
    case MRCAL_LENSMODEL_CAHVOR:
        return (mrcal_lensmodel_metadata_t) { .has_core                  = true,
                                              .can_project_behind_camera = false,
                                              .has_gradients             = true };

    case MRCAL_LENSMODEL_CAHVORE:
        return (mrcal_lensmodel_metadata_t) { .has_core                  = true,
                                              .can_project_behind_camera = false,
                                              .has_gradients             = false };

    default: ;
    }
    MSG("Unknown lens model %d. Barfing out", lensmodel->type);
    assert(0);
}

static
bool modelHasCore_fxfycxcy( const mrcal_lensmodel_t* lensmodel )
{
    mrcal_lensmodel_metadata_t meta = mrcal_lensmodel_metadata(lensmodel);
    return meta.has_core;
}
static
bool model_supports_projection_behind_camera( const mrcal_lensmodel_t* lensmodel )
{
    mrcal_lensmodel_metadata_t meta = mrcal_lensmodel_metadata(lensmodel);
    return meta.can_project_behind_camera;
}

static int LENSMODEL_CAHVORE__lensmodel_num_params(const mrcal_LENSMODEL_CAHVORE__config_t* config)
{
    /* CAHVORE is CAHVOR + E */
    return
        4 + // core
        5 + // CAHVOR distortion
        3;  // E
}
static int LENSMODEL_SPLINED_STEREOGRAPHIC__lensmodel_num_params(const mrcal_LENSMODEL_SPLINED_STEREOGRAPHIC__config_t* config)
{
    return
        // I have two surfaces: one for x and another for y
        (int)config->Nx * (int)config->Ny * 2 +

        // and I have a core
        4;
}
int mrcal_lensmodel_num_params(const mrcal_lensmodel_t* lensmodel)
{
    switch(lensmodel->type)
    {
#define CASE_NUM_NOCONFIG(s,n)                                          \
        case MRCAL_##s: return n;

#define CASE_NUM_WITHCONFIG(s,n)                                        \
        case MRCAL_##s: return s##__lensmodel_num_params(&lensmodel->s##__config);

        MRCAL_LENSMODEL_NOCONFIG_LIST(   CASE_NUM_NOCONFIG )
        MRCAL_LENSMODEL_WITHCONFIG_LIST( CASE_NUM_WITHCONFIG )

    default: ;
    }
    return -1;

#undef CASE_NUM_NOCONFIG
#undef CASE_NUM_WITHCONFIG
}

static
int get_num_distortions_optimization_params(mrcal_problem_selections_t problem_selections,
                                            const mrcal_lensmodel_t* lensmodel)
{
    if( !problem_selections.do_optimize_intrinsics_distortions )
        return 0;

    int N = mrcal_lensmodel_num_params(lensmodel);
    if(modelHasCore_fxfycxcy(lensmodel))
        N -= 4; // ignoring fx,fy,cx,cy
    return N;
}

int mrcal_num_intrinsics_optimization_params(mrcal_problem_selections_t problem_selections,
                                             const mrcal_lensmodel_t* lensmodel)
{
    int N = get_num_distortions_optimization_params(problem_selections, lensmodel);

    if( problem_selections.do_optimize_intrinsics_core &&
        modelHasCore_fxfycxcy(lensmodel) )
        N += 4; // fx,fy,cx,cy
    return N;
}

int mrcal_num_states(int Ncameras_intrinsics, int Ncameras_extrinsics,
                     int Nframes,
                     int Npoints, int Npoints_fixed, int Nobservations_board,
                     mrcal_problem_selections_t problem_selections,
                     const mrcal_lensmodel_t* lensmodel)
{
    return
        mrcal_num_states_intrinsics(Ncameras_intrinsics,
                                    problem_selections,
                                    lensmodel) +
        mrcal_num_states_extrinsics(Ncameras_extrinsics,
                                    problem_selections) +
        mrcal_num_states_frames(Nframes,
                                problem_selections) +
        mrcal_num_states_points(Npoints, Npoints_fixed,
                                problem_selections) +
        mrcal_num_states_calobject_warp( problem_selections,
                                         Nobservations_board);
}

static int num_regularization_terms_percamera(mrcal_problem_selections_t problem_selections,
                                              const mrcal_lensmodel_t* lensmodel)
{
    if(!problem_selections.do_apply_regularization)
        return 0;

    // distortions
    int N = get_num_distortions_optimization_params(problem_selections, lensmodel);
    // optical center
    if(problem_selections.do_optimize_intrinsics_core)
        N += 2;
    return N;
}

int mrcal_measurement_index_boards(int i_observation_board,
                                   int Nobservations_board,
                                   int Nobservations_point,
                                   int calibration_object_width_n,
                                   int calibration_object_height_n)
{
    // *2 because I have separate x and y measurements
    return
        0 +
        i_observation_board *
        calibration_object_width_n*calibration_object_height_n *
        2;
}

int mrcal_num_measurements_boards(int Nobservations_board,
                                  int calibration_object_width_n,
                                  int calibration_object_height_n)
{
    return mrcal_measurement_index_boards( Nobservations_board,
                                           0,0,
                                           calibration_object_width_n,
                                           calibration_object_height_n);
}

int mrcal_measurement_index_points(int i_observation_point,
                                   int Nobservations_board,
                                   int Nobservations_point,
                                   int calibration_object_width_n,
                                   int calibration_object_height_n)
{
    // 3: x,y measurements, range normalization
    return
        mrcal_num_measurements_boards(Nobservations_board,
                                      calibration_object_width_n,
                                      calibration_object_height_n) +
        i_observation_point * 3;
}

int mrcal_num_measurements_points(int Nobservations_point)
{
    // 3: x,y measurements, range normalization
    return Nobservations_point * 3;
}

int mrcal_measurement_index_regularization(int Nobservations_board,
                                           int Nobservations_point,
                                           int calibration_object_width_n,
                                           int calibration_object_height_n)
{
    return
        mrcal_num_measurements_boards(Nobservations_board,
                                      calibration_object_width_n,
                                      calibration_object_height_n) +
        mrcal_num_measurements_points(Nobservations_point);
}

int mrcal_num_measurements_regularization(int Ncameras_intrinsics, int Ncameras_extrinsics,
                                          int Nframes,
                                          int Npoints, int Npoints_fixed, int Nobservations_board,
                                          mrcal_problem_selections_t problem_selections,
                                          const mrcal_lensmodel_t* lensmodel)
{
    int N =
        Ncameras_intrinsics *
        num_regularization_terms_percamera(problem_selections, lensmodel);
    if(problem_selections.do_optimize_calobject_warp)
        N += MRCAL_NSTATE_CALOBJECT_WARP;
    return N;
}

int mrcal_num_measurements(int Nobservations_board,
                           int Nobservations_point,
                           int calibration_object_width_n,
                           int calibration_object_height_n,
                           int Ncameras_intrinsics, int Ncameras_extrinsics,
                           int Nframes,
                           int Npoints, int Npoints_fixed,
                           mrcal_problem_selections_t problem_selections,
                           const mrcal_lensmodel_t* lensmodel)
{
    return
        mrcal_num_measurements_boards( Nobservations_board,
                                       calibration_object_width_n,
                                       calibration_object_height_n) +
        mrcal_num_measurements_points(Nobservations_point) +
        mrcal_num_measurements_regularization(Ncameras_intrinsics, Ncameras_extrinsics,
                                              Nframes,
                                              Npoints, Npoints_fixed, Nobservations_board,
                                              problem_selections,
                                              lensmodel);
}

int _mrcal_num_j_nonzero(int Nobservations_board,
                         int Nobservations_point,
                         int calibration_object_width_n,
                         int calibration_object_height_n,
                         int Ncameras_intrinsics, int Ncameras_extrinsics,
                         int Nframes,
                         int Npoints, int Npoints_fixed,
                         const mrcal_observation_board_t* observations_board,
                         const mrcal_observation_point_t* observations_point,
                         mrcal_problem_selections_t problem_selections,
                         const mrcal_lensmodel_t* lensmodel)
{
    // each observation depends on all the parameters for THAT frame and for
    // THAT camera. Camera0 doesn't have extrinsics, so I need to loop through
    // all my observations

    // Each projected point has an x and y measurement, and each one depends on
    // some number of the intrinsic parameters. Parametric models are simple:
    // each one depends on ALL of the intrinsics. Splined models are sparse,
    // however, and there's only a partial dependence
    int Nintrinsics_per_measurement;
    if(lensmodel->type == MRCAL_LENSMODEL_SPLINED_STEREOGRAPHIC)
    {
        int run_len =
            lensmodel->LENSMODEL_SPLINED_STEREOGRAPHIC__config.order + 1;
        Nintrinsics_per_measurement =
            (problem_selections.do_optimize_intrinsics_core        ? 4                 : 0)  +
            (problem_selections.do_optimize_intrinsics_distortions ? (run_len*run_len) : 0);
    }
    else
        Nintrinsics_per_measurement =
            mrcal_num_intrinsics_optimization_params(problem_selections, lensmodel);

    // x depends on fx,cx but NOT on fy, cy. And similarly for y.
    if( problem_selections.do_optimize_intrinsics_core &&
        modelHasCore_fxfycxcy(lensmodel) )
        Nintrinsics_per_measurement -= 2;

    int N = Nobservations_board * ( (problem_selections.do_optimize_frames         ? 6 : 0) +
                                    (problem_selections.do_optimize_extrinsics     ? 6 : 0) +
                                    (problem_selections.do_optimize_calobject_warp ? MRCAL_NSTATE_CALOBJECT_WARP : 0) +
                                  Nintrinsics_per_measurement );

    // initial estimate counts extrinsics for the reference camera, which need
    // to be subtracted off
    if(problem_selections.do_optimize_extrinsics)
        for(int i=0; i<Nobservations_board; i++)
            if(observations_board[i].icam.extrinsics < 0)
                N -= 6;
    // *2 because I have separate x and y measurements
    N *= 2*calibration_object_width_n*calibration_object_height_n;

    // Now the point observations
    for(int i=0; i<Nobservations_point; i++)
    {
        N += 2*Nintrinsics_per_measurement;
        if( problem_selections.do_optimize_frames &&
            observations_point[i].i_point < Npoints-Npoints_fixed )
            N += 2*3;
        if( problem_selections.do_optimize_extrinsics &&
            observations_point[i].icam.extrinsics >= 0 )
            N += 2*6;

        // range normalization
        if(problem_selections.do_optimize_frames &&
            observations_point[i].i_point < Npoints-Npoints_fixed )
            N += 3;
        if( problem_selections.do_optimize_extrinsics &&
            observations_point[i].icam.extrinsics >= 0 )
            N += 6;
    }

    if(lensmodel->type == MRCAL_LENSMODEL_SPLINED_STEREOGRAPHIC)
    {
        // Each regularization term depends on
        // - two values for distortions
        // - one value for the center pixel
        N +=
            Ncameras_intrinsics *
            2 *
            num_regularization_terms_percamera(problem_selections,
                                               lensmodel);
        // I multiplied by 2, so I double-counted the center pixel
        // contributions. Subtract those off
        if(problem_selections.do_optimize_intrinsics_core)
            N -= Ncameras_intrinsics*2;
    }
    else
        N +=
            Ncameras_intrinsics *
            num_regularization_terms_percamera(problem_selections,
                                               lensmodel);

    if(problem_selections.do_optimize_calobject_warp)
        N += MRCAL_NSTATE_CALOBJECT_WARP;

    return N;
}

// Used in the spline-based projection function.
//
// See bsplines.py for the derivation of the spline expressions and for
// justification of the 2D scheme
//
// Here we sample two interpolated surfaces at once: one each for the x and y
// focal-length scales
static
void sample_bspline_surface_cubic(double* out,
                                  double* dout_dx, // may be NULL
                                  double* dout_dy, // may be NULL
                                  double* ABCDx_ABCDy,

                                  double x, double y,
                                  // control points
                                  const double* c,
                                  int stridey

                                  // stridex is 2: the control points from the
                                  // two surfaces are next to each other. Better
                                  // cache locality maybe
                                  )
{
    double* ABCDx = &ABCDx_ABCDy[0];
    double* ABCDy = &ABCDx_ABCDy[4];

    // The sampling function assumes evenly spaced knots.
    // a,b,c,d are sequential control points
    // x is in [0,1] between b and c. Function looks like this:
    //   double A = fA(x);
    //   double B = fB(x);
    //   double C = fC(x);
    //   double D = fD(x);
    //   return A*a + B*b + C*c + D*d;
    // I need to sample many such 1D segments, so I compute A,B,C,D separately,
    // and apply them together
    void get_sample_coeffs(double* ABCD, double* ABCDgrad, double x)
    {
        double x2 = x*x;
        double x3 = x2*x;
        ABCD[0] =  (-x3 + 3*x2 - 3*x + 1)/6;
        ABCD[1] = (3 * x3/2 - 3*x2 + 2)/3;
        ABCD[2] = (-3 * x3 + 3*x2 + 3*x + 1)/6;
        ABCD[3] = x3 / 6;

        ABCDgrad[0] =  -x2/2 + x - 1./2.;
        ABCDgrad[1] = 3*x2/2 - 2*x;
        ABCDgrad[2] = -3*x2/2 + x + 1./2.;
        ABCDgrad[3] = x2 / 2;
    }

    // 4 samples along one dimension, and then one sample along the other
    // dimension, using the 4 samples as the control points. Order doesn't
    // matter. See bsplines.py
    //
    // I do this twice: one for each focal length surface
    double ABCDgradx[4];
    double ABCDgrady[4];
    get_sample_coeffs(ABCDx, ABCDgradx, x);
    get_sample_coeffs(ABCDy, ABCDgrady, y);
    void interp(double* out, const double* ABCDx, const double* ABCDy)
    {
        double cinterp[4][2];
        const int stridex = 2;
        for(int iy=0; iy<4; iy++)
            for(int k=0;k<2;k++)
                cinterp[iy][k] =
                    ABCDx[0] * c[iy*stridey + 0*stridex + k] +
                    ABCDx[1] * c[iy*stridey + 1*stridex + k] +
                    ABCDx[2] * c[iy*stridey + 2*stridex + k] +
                    ABCDx[3] * c[iy*stridey + 3*stridex + k];
        for(int k=0;k<2;k++)
            out[k] =
                ABCDy[0] * cinterp[0][k] +
                ABCDy[1] * cinterp[1][k] +
                ABCDy[2] * cinterp[2][k] +
                ABCDy[3] * cinterp[3][k];
    }

    // the intrinsics gradient is flatten(ABCDx[0..3] * ABCDy[0..3]) for both x
    // and y. By returning ABCD[xy] and not the cartesian products, I make
    // smaller temporary data arrays
    interp(out,     ABCDx,     ABCDy);
    if(dout_dx)
        interp(dout_dx, ABCDgradx, ABCDy);
    if(dout_dy)
        interp(dout_dy, ABCDx,     ABCDgrady);
}
static
void sample_bspline_surface_quadratic(double* out,
                                      double* dout_dx, // may be NULL
                                      double* dout_dy, // may be NULL
                                      double* ABCx_ABCy,

                                      double x, double y,
                                      // control points
                                      const double* c,
                                      int stridey

                                      // stridex is 2: the control points from the
                                      // two surfaces are next to each other. Better
                                      // cache locality maybe
                                      )
{
    double* ABCx = &ABCx_ABCy[0];
    double* ABCy = &ABCx_ABCy[3];

    // The sampling function assumes evenly spaced knots.
    // a,b,c are sequential control points
    // x is in [-1/2,1/2] around b. Function looks like this:
    //   double A = fA(x);
    //   double B = fB(x);
    //   double C = fC(x);
    //   return A*a + B*b + C*c;
    // I need to sample many such 1D segments, so I compute A,B,C separately,
    // and apply them together
    void get_sample_coeffs(double* ABC, double* ABCgrad, double x)
    {
        double x2 = x*x;
        ABC[0] = (4*x2 - 4*x + 1)/8;
        ABC[1] = (3 - 4*x2)/4;
        ABC[2] = (4*x2 + 4*x + 1)/8;

        ABCgrad[0] = x - 1./2.;
        ABCgrad[1] = -2.*x;
        ABCgrad[2] = x + 1./2.;
    }

    // 3 samples along one dimension, and then one sample along the other
    // dimension, using the 3 samples as the control points. Order doesn't
    // matter. See bsplines.py
    //
    // I do this twice: one for each focal length surface
    double ABCgradx[3];
    double ABCgrady[3];
    get_sample_coeffs(ABCx, ABCgradx, x);
    get_sample_coeffs(ABCy, ABCgrady, y);
    void interp(double* out, const double* ABCx, const double* ABCy)
    {
        double cinterp[3][2];
        const int stridex = 2;
        for(int iy=0; iy<3; iy++)
            for(int k=0;k<2;k++)
                cinterp[iy][k] =
                    ABCx[0] * c[iy*stridey + 0*stridex + k] +
                    ABCx[1] * c[iy*stridey + 1*stridex + k] +
                    ABCx[2] * c[iy*stridey + 2*stridex + k];
        for(int k=0;k<2;k++)
            out[k] =
                ABCy[0] * cinterp[0][k] +
                ABCy[1] * cinterp[1][k] +
                ABCy[2] * cinterp[2][k];
    }

    // the intrinsics gradient is flatten(ABCx[0..3] * ABCy[0..3]) for both x
    // and y. By returning ABC[xy] and not the cartesian products, I make
    // smaller temporary data arrays
    interp(out,     ABCx,     ABCy);
    if(dout_dx)
        interp(dout_dx, ABCgradx, ABCy);
    if(dout_dy)
        interp(dout_dy, ABCx,     ABCgrady);
}

typedef struct
{
    double _d_rj_rf[3*3];
    double _d_rj_rc[3*3];
    double _d_tj_tf[3*3];
    double _d_tj_rc[3*3];

    // _d_tj_tc is always identity
    // _d_tj_rf is always 0
    // _d_rj_tf is always 0
    // _d_rj_tc is always 0

} geometric_gradients_t;

// The implementation of _mrcal_project_internal_opencv is based on opencv. The
// sources have been heavily modified, but the opencv logic remains. This
// function is a cut-down cvProjectPoints2Internal() to keep only the
// functionality I want and to use my interfaces. Putting this here allows me to
// drop the C dependency on opencv. Which is a good thing, since opencv dropped
// their C API
//
// from opencv-4.2.0+dfsg/modules/calib3d/src/calibration.cpp
//
// Copyright (C) 2000-2008, Intel Corporation, all rights reserved.
// Copyright (C) 2009, Willow Garage Inc., all rights reserved.
// Third party copyrights are property of their respective owners.
//
// Redistribution and use in source and binary forms, with or without modification,
// are permitted provided that the following conditions are met:
//
//   * Redistribution's of source code must retain the above copyright notice,
//     this list of conditions and the following disclaimer.
//
//   * Redistribution's in binary form must reproduce the above copyright notice,
//     this list of conditions and the following disclaimer in the documentation
//     and/or other materials provided with the distribution.
//
//   * The name of the copyright holders may not be used to endorse or promote products
//     derived from this software without specific prior written permission.
//
// This software is provided by the copyright holders and contributors "as is" and
// any express or implied warranties, including, but not limited to, the implied
// warranties of merchantability and fitness for a particular purpose are disclaimed.
// In no event shall the Intel Corporation or contributors be liable for any direct,
// indirect, incidental, special, exemplary, or consequential damages
// (including, but not limited to, procurement of substitute goods or services;
// loss of use, data, or profits; or business interruption) however caused
// and on any theory of liability, whether in contract, strict liability,
// or tort (including negligence or otherwise) arising in any way out of

// NOT A PART OF THE EXTERNAL API. This is exported for the mrcal python wrapper
// only
void _mrcal_project_internal_opencv( // outputs
                                    mrcal_point2_t* q,
                                    mrcal_point3_t* dq_dp,         // may be NULL
                                    double* dq_dintrinsics_nocore, // may be NULL

                                    // inputs
                                    const mrcal_point3_t* p,
                                    int N,
                                    const double* intrinsics,
                                    int Nintrinsics)
{
    const double fx = intrinsics[0];
    const double fy = intrinsics[1];
    const double cx = intrinsics[2];
    const double cy = intrinsics[3];

    double k[12] = {};
    for(int i=0; i<Nintrinsics-4; i++)
        k[i] = intrinsics[i+4];

    for( int i = 0; i < N; i++ )
    {
        double z_recip = 1./p[i].z;
        double x = p[i].x * z_recip;
        double y = p[i].y * z_recip;

        double r2      = x*x + y*y;
        double r4      = r2*r2;
        double r6      = r4*r2;
        double a1      = 2*x*y;
        double a2      = r2 + 2*x*x;
        double a3      = r2 + 2*y*y;
        double cdist   = 1 + k[0]*r2 + k[1]*r4 + k[4]*r6;
        double icdist2 = 1./(1 + k[5]*r2 + k[6]*r4 + k[7]*r6);
        double xd      = x*cdist*icdist2 + k[2]*a1 + k[3]*a2 + k[8]*r2+k[9]*r4;
        double yd      = y*cdist*icdist2 + k[2]*a3 + k[3]*a1 + k[10]*r2+k[11]*r4;

        q[i].x = xd*fx + cx;
        q[i].y = yd*fy + cy;


        if( dq_dp )
        {
            double dx_dp[] = { z_recip, 0,       -x*z_recip };
            double dy_dp[] = { 0,       z_recip, -y*z_recip };
            for( int j = 0; j < 3; j++ )
            {
                double dr2_dp = 2*x*dx_dp[j] + 2*y*dy_dp[j];
                double dcdist_dp = k[0]*dr2_dp + 2*k[1]*r2*dr2_dp + 3*k[4]*r4*dr2_dp;
                double dicdist2_dp = -icdist2*icdist2*(k[5]*dr2_dp + 2*k[6]*r2*dr2_dp + 3*k[7]*r4*dr2_dp);
                double da1_dp = 2*(x*dy_dp[j] + y*dx_dp[j]);
                double dmx_dp = (dx_dp[j]*cdist*icdist2 + x*dcdist_dp*icdist2 + x*cdist*dicdist2_dp +
                                k[2]*da1_dp + k[3]*(dr2_dp + 4*x*dx_dp[j]) + k[8]*dr2_dp + 2*r2*k[9]*dr2_dp);
                double dmy_dp = (dy_dp[j]*cdist*icdist2 + y*dcdist_dp*icdist2 + y*cdist*dicdist2_dp +
                                k[2]*(dr2_dp + 4*y*dy_dp[j]) + k[3]*da1_dp + k[10]*dr2_dp + 2*r2*k[11]*dr2_dp);
                dq_dp[i*2 + 0].xyz[j] = fx*dmx_dp;
                dq_dp[i*2 + 1].xyz[j] = fy*dmy_dp;
            }
        }
        if( dq_dintrinsics_nocore )
        {
            dq_dintrinsics_nocore[(Nintrinsics-4)*(2*i + 0) + 0] = fx*x*icdist2*r2;
            dq_dintrinsics_nocore[(Nintrinsics-4)*(2*i + 1) + 0] = fy*(y*icdist2*r2);

            dq_dintrinsics_nocore[(Nintrinsics-4)*(2*i + 0) + 1] = fx*x*icdist2*r4;
            dq_dintrinsics_nocore[(Nintrinsics-4)*(2*i + 1) + 1] = fy*y*icdist2*r4;

            if( Nintrinsics-4 > 2 )
            {
                dq_dintrinsics_nocore[(Nintrinsics-4)*(2*i + 0) + 2] = fx*a1;
                dq_dintrinsics_nocore[(Nintrinsics-4)*(2*i + 1) + 2] = fy*a3;
                dq_dintrinsics_nocore[(Nintrinsics-4)*(2*i + 0) + 3] = fx*a2;
                dq_dintrinsics_nocore[(Nintrinsics-4)*(2*i + 1) + 3] = fy*a1;
                if( Nintrinsics-4 > 4 )
                {
                    dq_dintrinsics_nocore[(Nintrinsics-4)*(2*i + 0) + 4] = fx*x*icdist2*r6;
                    dq_dintrinsics_nocore[(Nintrinsics-4)*(2*i + 1) + 4] = fy*y*icdist2*r6;

                    if( Nintrinsics-4 > 5 )
                    {
                        dq_dintrinsics_nocore[(Nintrinsics-4)*(2*i + 0) + 5] = fx*x*cdist*(-icdist2)*icdist2*r2;
                        dq_dintrinsics_nocore[(Nintrinsics-4)*(2*i + 1) + 5] = fy*y*cdist*(-icdist2)*icdist2*r2;
                        dq_dintrinsics_nocore[(Nintrinsics-4)*(2*i + 0) + 6] = fx*x*cdist*(-icdist2)*icdist2*r4;
                        dq_dintrinsics_nocore[(Nintrinsics-4)*(2*i + 1) + 6] = fy*y*cdist*(-icdist2)*icdist2*r4;
                        dq_dintrinsics_nocore[(Nintrinsics-4)*(2*i + 0) + 7] = fx*x*cdist*(-icdist2)*icdist2*r6;
                        dq_dintrinsics_nocore[(Nintrinsics-4)*(2*i + 1) + 7] = fy*y*cdist*(-icdist2)*icdist2*r6;
                        if( Nintrinsics-4 > 8 )
                        {
                            dq_dintrinsics_nocore[(Nintrinsics-4)*(2*i + 0) + 8]  = fx*r2; //s1
                            dq_dintrinsics_nocore[(Nintrinsics-4)*(2*i + 1) + 8]  = fy*0;  //s1
                            dq_dintrinsics_nocore[(Nintrinsics-4)*(2*i + 0) + 9]  = fx*r4; //s2
                            dq_dintrinsics_nocore[(Nintrinsics-4)*(2*i + 1) + 9]  = fy*0;  //s2
                            dq_dintrinsics_nocore[(Nintrinsics-4)*(2*i + 0) + 10] = fx*0;  //s3
                            dq_dintrinsics_nocore[(Nintrinsics-4)*(2*i + 1) + 10] = fy*r2; //s3
                            dq_dintrinsics_nocore[(Nintrinsics-4)*(2*i + 0) + 11] = fx*0;  //s4
                            dq_dintrinsics_nocore[(Nintrinsics-4)*(2*i + 1) + 11] = fy*r4; //s4
                        }
                    }
                }
            }
        }
    }
}

// These are all internals for project(). It was getting unwieldy otherwise
static
void _project_point_parametric( // outputs
                               mrcal_point2_t* q,
                               mrcal_point2_t* dq_dfxy, double* dq_dintrinsics_nocore,
                               mrcal_point3_t* restrict dq_drcamera,
                               mrcal_point3_t* restrict dq_dtcamera,
                               mrcal_point3_t* restrict dq_drframe,
                               mrcal_point3_t* restrict dq_dtframe,

                               // inputs
                               const mrcal_point3_t* p,
                               const mrcal_point3_t* dp_drc,
                               const mrcal_point3_t* dp_dtc,
                               const mrcal_point3_t* dp_drf,
                               const mrcal_point3_t* dp_dtf,

                               const double* restrict intrinsics,
                               bool camera_at_identity,
                               const mrcal_lensmodel_t* lensmodel)
{
    // u = distort(p, distortions)
    // q = uxy/uz * fxy + cxy
    if( lensmodel->type == MRCAL_LENSMODEL_PINHOLE ||
        lensmodel->type == MRCAL_LENSMODEL_STEREOGRAPHIC ||
        lensmodel->type == MRCAL_LENSMODEL_LONLAT ||
        lensmodel->type == MRCAL_LENSMODEL_LATLON ||
        MRCAL_LENSMODEL_IS_OPENCV(lensmodel->type) )
    {
        mrcal_point3_t dq_dp[2];
        if( lensmodel->type == MRCAL_LENSMODEL_PINHOLE )
            mrcal_project_pinhole(q, dq_dp,
                                  p, 1, intrinsics);
        else if(lensmodel->type == MRCAL_LENSMODEL_STEREOGRAPHIC)
            mrcal_project_stereographic(q, dq_dp,
                                        p, 1, intrinsics);
        else if(lensmodel->type == MRCAL_LENSMODEL_LONLAT)
            mrcal_project_lonlat(q, dq_dp,
                                 p, 1, intrinsics);
        else if(lensmodel->type == MRCAL_LENSMODEL_LATLON)
            mrcal_project_latlon(q, dq_dp,
                                 p, 1, intrinsics);
        else
        {
            int Nintrinsics = mrcal_lensmodel_num_params(lensmodel);
            _mrcal_project_internal_opencv( q, dq_dp,
                                            dq_dintrinsics_nocore,
                                            p, 1, intrinsics, Nintrinsics);
        }

        // dq/deee = dq/dp dp/deee
        if(camera_at_identity)
        {
            if( dq_drcamera != NULL ) memset(dq_drcamera, 0, 6*sizeof(double));
            if( dq_dtcamera != NULL ) memset(dq_dtcamera, 0, 6*sizeof(double));
            if( dq_drframe  != NULL ) mul_genN3_gen33_vout(2, (double*)dq_dp, (double*)dp_drf, (double*)dq_drframe);
            if( dq_dtframe  != NULL ) memcpy(dq_dtframe, (double*)dq_dp, 6*sizeof(double));
        }
        else
        {
            if( dq_drcamera != NULL ) mul_genN3_gen33_vout(2, (double*)dq_dp, (double*)dp_drc, (double*)dq_drcamera);
            if( dq_dtcamera != NULL ) mul_genN3_gen33_vout(2, (double*)dq_dp, (double*)dp_dtc, (double*)dq_dtcamera);
            if( dq_drframe  != NULL ) mul_genN3_gen33_vout(2, (double*)dq_dp, (double*)dp_drf, (double*)dq_drframe );
            if( dq_dtframe  != NULL ) mul_genN3_gen33_vout(2, (double*)dq_dp, (double*)dp_dtf, (double*)dq_dtframe );
        }

        // I have the projection, and I now need to propagate the gradients
        if( dq_dfxy )
        {
            const double fx = intrinsics[0];
            const double fy = intrinsics[1];
            const double cx = intrinsics[2];
            const double cy = intrinsics[3];

            // I have the projection, and I now need to propagate the gradients
            // xy = fxy * distort(xy)/distort(z) + cxy
            dq_dfxy->x = (q->x - cx)/fx; // dqx/dfx
            dq_dfxy->y = (q->y - cy)/fy; // dqy/dfy
        }
    }
    else if( lensmodel->type == MRCAL_LENSMODEL_CAHVOR )
    {
        int NdistortionParams = mrcal_lensmodel_num_params(lensmodel) - 4;

        // I perturb p, and then apply the focal length, center pixel stuff
        // normally
        mrcal_point3_t p_distorted;

        // distortion parameter layout:
        //   alpha
        //   beta
        //   r0
        //   r1
        //   r2
        double alpha = intrinsics[4 + 0];
        double beta  = intrinsics[4 + 1];
        double r0    = intrinsics[4 + 2];
        double r1    = intrinsics[4 + 3];
        double r2    = intrinsics[4 + 4];

        double s_al, c_al, s_be, c_be;
        sincos(alpha, &s_al, &c_al);
        sincos(beta,  &s_be, &c_be);

        // I parametrize the optical axis such that
        // - o(alpha=0, beta=0) = (0,0,1) i.e. the optical axis is at the center
        //   if both parameters are 0
        // - The gradients are cartesian. I.e. do/dalpha and do/dbeta are both
        //   NOT 0 at (alpha=0,beta=0). This would happen at the poles (gimbal
        //   lock), and that would make my solver unhappy
        double o     []         = {  s_al*c_be, s_be,  c_al*c_be };
        double do_dalpha[]      = {  c_al*c_be,    0, -s_al*c_be };
        double do_dbeta[]       = { -s_al*s_be, c_be, -c_al*s_be };

        double norm2p        = norm2_vec(3, p->xyz);
        double omega         = dot_vec(3, p->xyz, o);
        double domega_dalpha = dot_vec(3, p->xyz, do_dalpha);
        double domega_dbeta  = dot_vec(3, p->xyz, do_dbeta);

        double omega_recip = 1.0 / omega;
        double tau         = norm2p * omega_recip*omega_recip - 1.0;
        double s__dtau_dalphabeta__domega_dalphabeta = -2.0*norm2p * omega_recip*omega_recip*omega_recip;
        double dmu_dtau = r1 + 2.0*tau*r2;
        double dmu_dxyz[3];
        for(int i=0; i<3; i++)
            dmu_dxyz[i] = dmu_dtau *
                (2.0 * p->xyz[i] * omega_recip*omega_recip + s__dtau_dalphabeta__domega_dalphabeta * o[i]);
        double mu = r0 + tau*r1 + tau*tau*r2;
        double s__dmu_dalphabeta__domega_dalphabeta = dmu_dtau * s__dtau_dalphabeta__domega_dalphabeta;

        double  dpdistorted_dpcam[3*3] = {};
        double  dpdistorted_ddistortion[3*NdistortionParams];

        for(int i=0; i<3; i++)
        {
            double dmu_ddist[5] = { s__dmu_dalphabeta__domega_dalphabeta * domega_dalpha,
                s__dmu_dalphabeta__domega_dalphabeta * domega_dbeta,
                1.0,
                tau,
                tau * tau };

            dpdistorted_ddistortion[i*NdistortionParams + 0] = p->xyz[i] * dmu_ddist[0];
            dpdistorted_ddistortion[i*NdistortionParams + 1] = p->xyz[i] * dmu_ddist[1];
            dpdistorted_ddistortion[i*NdistortionParams + 2] = p->xyz[i] * dmu_ddist[2];
            dpdistorted_ddistortion[i*NdistortionParams + 3] = p->xyz[i] * dmu_ddist[3];
            dpdistorted_ddistortion[i*NdistortionParams + 4] = p->xyz[i] * dmu_ddist[4];

            dpdistorted_ddistortion[i*NdistortionParams + 0] -= dmu_ddist[0] * omega*o[i];
            dpdistorted_ddistortion[i*NdistortionParams + 1] -= dmu_ddist[1] * omega*o[i];
            dpdistorted_ddistortion[i*NdistortionParams + 2] -= dmu_ddist[2] * omega*o[i];
            dpdistorted_ddistortion[i*NdistortionParams + 3] -= dmu_ddist[3] * omega*o[i];
            dpdistorted_ddistortion[i*NdistortionParams + 4] -= dmu_ddist[4] * omega*o[i];

            dpdistorted_ddistortion[i*NdistortionParams + 0] -= mu * domega_dalpha*o[i];
            dpdistorted_ddistortion[i*NdistortionParams + 1] -= mu * domega_dbeta *o[i];

            dpdistorted_ddistortion[i*NdistortionParams + 0] -= mu * omega * do_dalpha[i];
            dpdistorted_ddistortion[i*NdistortionParams + 1] -= mu * omega * do_dbeta [i];

            dpdistorted_dpcam[3*i + i] = mu+1.0;
            for(int j=0; j<3; j++)
            {
                dpdistorted_dpcam[3*i + j] += (p->xyz[i] - omega*o[i]) * dmu_dxyz[j];
                dpdistorted_dpcam[3*i + j] -= mu*o[i]*o[j];
            }

            p_distorted.xyz[i] = p->xyz[i] + mu * (p->xyz[i] - omega*o[i]);
        }

        // q = fxy pxy/pz + cxy
        // dqx/dp = d( fx px/pz + cx ) = fx/pz^2 (pz [1 0 0] - px [0 0 1])
        // dqy/dp = d( fy py/pz + cy ) = fy/pz^2 (pz [0 1 0] - py [0 0 1])
        const double fx = intrinsics[0];
        const double fy = intrinsics[1];
        const double cx = intrinsics[2];
        const double cy = intrinsics[3];
        double pz_recip = 1. / p_distorted.z;
        q->x = p_distorted.x*pz_recip * fx + cx;
        q->y = p_distorted.y*pz_recip * fy + cy;

        double dq_dp[2][3] =
            { { fx * pz_recip,             0, -fx*p_distorted.x*pz_recip*pz_recip},
              { 0,             fy * pz_recip, -fy*p_distorted.y*pz_recip*pz_recip} };
        // This is for the DISTORTED p.
        // dq/deee = dq/dpdistorted dpdistorted/dpundistorted dpundistorted/deee

        double dq_dpundistorted[6];
        mul_genN3_gen33_vout(2, (double*)dq_dp, dpdistorted_dpcam, dq_dpundistorted);

        // dq/deee = dq/dp dp/deee
        if(camera_at_identity)
        {
            if( dq_drcamera != NULL ) memset(dq_drcamera, 0, 6*sizeof(double));
            if( dq_dtcamera != NULL ) memset(dq_dtcamera, 0, 6*sizeof(double));
            if( dq_drframe  != NULL ) mul_genN3_gen33_vout(2, (double*)dq_dpundistorted, (double*)dp_drf, (double*)dq_drframe);
            if( dq_dtframe  != NULL ) memcpy(dq_dtframe, dq_dpundistorted, 6*sizeof(double));
        }
        else
        {
            if( dq_drcamera != NULL ) mul_genN3_gen33_vout(2, (double*)dq_dpundistorted, (double*)dp_drc, (double*)dq_drcamera);
            if( dq_dtcamera != NULL ) mul_genN3_gen33_vout(2, (double*)dq_dpundistorted, (double*)dp_dtc, (double*)dq_dtcamera);
            if( dq_drframe  != NULL ) mul_genN3_gen33_vout(2, (double*)dq_dpundistorted, (double*)dp_drf, (double*)dq_drframe );
            if( dq_dtframe  != NULL ) mul_genN3_gen33_vout(2, (double*)dq_dpundistorted, (double*)dp_dtf, (double*)dq_dtframe );
        }

        if( dq_dintrinsics_nocore != NULL )
        {
            for(int i=0; i<NdistortionParams; i++)
            {
                const double dx = dpdistorted_ddistortion[i + 0*NdistortionParams];
                const double dy = dpdistorted_ddistortion[i + 1*NdistortionParams];
                const double dz = dpdistorted_ddistortion[i + 2*NdistortionParams];
                dq_dintrinsics_nocore[0*NdistortionParams + i] = fx * pz_recip * (dx - p_distorted.x*pz_recip*dz);
                dq_dintrinsics_nocore[1*NdistortionParams + i] = fy * pz_recip * (dy - p_distorted.y*pz_recip*dz);
            }
        }

        if( dq_dfxy )
        {
            // I have the projection, and I now need to propagate the gradients
            // xy = fxy * distort(xy)/distort(z) + cxy
            dq_dfxy->x = p_distorted.x*pz_recip; // dx/dfx
            dq_dfxy->y = p_distorted.y*pz_recip; // dy/dfy
        }
    }
    else
    {
        MSG("Unhandled lens model: %d (%s)",
            lensmodel->type, mrcal_lensmodel_name_unconfigured(lensmodel));
        assert(0);
    }
}

// Compute a pinhole projection using a constant fxy, cxy
void mrcal_project_pinhole( // output
                            mrcal_point2_t* q,
                            mrcal_point3_t* dq_dv, // May be NULL. Each point
                                                   // gets a block of 2 mrcal_point3_t
                                                   // objects

                            // input
                            const mrcal_point3_t* v,
                            int N,
                            const double* fxycxy)
{
    const double fx = fxycxy[0];
    const double fy = fxycxy[1];
    const double cx = fxycxy[2];
    const double cy = fxycxy[3];

    // q = fxy pxy/pz + cxy
    // dqx/dp = d( fx px/pz + cx ) = fx/pz^2 (pz [1 0 0] - px [0 0 1])
    // dqy/dp = d( fy py/pz + cy ) = fy/pz^2 (pz [0 1 0] - py [0 0 1])
    for(int i=0; i<N; i++)
    {
        double pz_recip = 1. / v[i].z;
        q->x = v[i].x*pz_recip * fx + cx;
        q->y = v[i].y*pz_recip * fy + cy;

        if(dq_dv)
        {
            dq_dv[2*i + 0].x = fx * pz_recip;
            dq_dv[2*i + 0].y = 0;
            dq_dv[2*i + 0].z = -fx*v[i].x*pz_recip*pz_recip;

            dq_dv[2*i + 1].x = 0;
            dq_dv[2*i + 1].y = fy * pz_recip;
            dq_dv[2*i + 1].z = -fy*v[i].y*pz_recip*pz_recip;
        }
    }
}

// Compute a pinhole unprojection using a constant fxy, cxy
void mrcal_unproject_pinhole( // output
                              mrcal_point3_t* v,
                              mrcal_point2_t* dv_dq, // May be NULL. Each point
                                                     // gets a block of 3
                                                     // mrcal_point2_t objects

                              // input
                              const mrcal_point2_t* q,
                              int N,
                              const double* fxycxy)
{
    const double fx = fxycxy[0];
    const double fy = fxycxy[1];
    const double cx = fxycxy[2];
    const double cy = fxycxy[3];

    double fx_recip = 1./fx;
    double fy_recip = 1./fy;
    for(int i=0; i<N; i++)
    {
        v[i].x = (q[i].x - cx) / fx;
        v[i].y = (q[i].y - cy) / fy;
        v[i].z = 1.0;

        if(dv_dq)
        {
            dv_dq[3*i + 0] = (mrcal_point2_t){.x = fx_recip};
            dv_dq[3*i + 1] = (mrcal_point2_t){.y = fy_recip};
            dv_dq[3*i + 2] = (mrcal_point2_t){};
        }
    }
}

// Compute a stereographic projection using a constant fxy, cxy. This is the
// same as the pinhole projection for long lenses, but supports views behind the
// camera
void mrcal_project_stereographic( // output
                                 mrcal_point2_t* q,
                                 mrcal_point3_t* dq_dv, // May be NULL. Each point
                                                        // gets a block of 2 mrcal_point3_t
                                                        // objects

                                 // input
                                 const mrcal_point3_t* v,
                                 int N,
                                 const double* fxycxy)
{
    const double fx = fxycxy[0];
    const double fy = fxycxy[1];
    const double cx = fxycxy[2];
    const double cy = fxycxy[3];

    // stereographic projection:
    //   (from https://en.wikipedia.org/wiki/Fisheye_lens)
    //   u = xy_unit * tan(th/2) * 2
    //
    // I compute the normalized (focal-length = 1) projection, and
    // use that to look-up the x and y focal length scalings

    // th is the angle between the observation and the projection
    // center
    //
    // sin(th)   = mag_xy/mag_xyz
    // cos(th)   = z/mag_xyz
    // tan(th/2) = sin(th) / (1 + cos(th))

    // tan(th/2) = mag_xy/mag_xyz / (1 + z/mag_xyz) =
    //           = mag_xy / (mag_xyz + z)
    // u = xy_unit * tan(th/2) * 2 =
    //   = xy/mag_xy * mag_xy/(mag_xyz + z) * 2 =
    //   = xy / (mag_xyz + z) * 2
    for(int i=0; i<N; i++)
    {
        double mag_xyz = sqrt( v[i].x*v[i].x +
                               v[i].y*v[i].y +
                               v[i].z*v[i].z );
        double scale = 2.0 / (mag_xyz + v[i].z);

        if(dq_dv)
        {
            // this is more or less already derived in _project_point_splined()
            //
            // dqx/dv = fx ( scale dx + x dscale ) =
            //        = fx ( [1 0 0] scale - 2 x / ()^2 * ( [x y z]/(sqrt) + [0 0 1]) )
            //        = fx ( [scale 0 0] - x scale^2/2 * ( [x y z]/mag_xyz + [0 0 1]) )
            // Let A = -scale^2/2
            //     B = A/mag_xyz
            // dqx_dv = fx ( [scale 0 0] - x scale^2/2 * [x y z]/mag_xyz - x scale^2/2 [0 0 1] )
            //        = fx ( [scale 0 0] + B x * [x y z] + x A [0 0 1] )
            double A = -scale*scale / 2.;
            double B = A / mag_xyz;
            dq_dv[2*i + 0] = (mrcal_point3_t){.x = fx * (v[i].x * (B*v[i].x) + scale),
                                        .y = fx * (v[i].x * (B*v[i].y)),
                                        .z = fx * (v[i].x * (B*v[i].z + A))};
            dq_dv[2*i + 1] = (mrcal_point3_t){.x = fy * (v[i].y * (B*v[i].x)),
                                        .y = fy * (v[i].y * (B*v[i].y) + scale),
                                        .z = fy * (v[i].y * (B*v[i].z + A))};
        }
        q[i] = (mrcal_point2_t){.x = v[i].x * scale * fx + cx,
                                .y = v[i].y * scale * fy + cy};
    }
}

// Compute a stereographic unprojection using a constant fxy, cxy
void mrcal_unproject_stereographic( // output
                                   mrcal_point3_t* v,
                                   mrcal_point2_t* dv_dq, // May be NULL. Each point
                                                          // gets a block of 3
                                                          // mrcal_point2_t objects

                                   // input
                                   const mrcal_point2_t* q,
                                   int N,
                                   const double* fxycxy)
{
    const double fx = fxycxy[0];
    const double fy = fxycxy[1];
    const double cx = fxycxy[2];
    const double cy = fxycxy[3];

    // stereographic projection:
    //   (from https://en.wikipedia.org/wiki/Fisheye_lens)
    //   u = xy_unit * tan(th/2) * 2
    //
    // I compute the normalized (focal-length = 1) projection, and
    // use that to look-up the x and y focal length scalings
    //
    // th is the angle between the observation and the projection
    // center
    //
    // sin(th)   = mag_xy/mag_xyz
    // cos(th)   = z/mag_xyz
    // tan(th/2) = sin(th) / (1 + cos(th))
    //
    // tan(th/2) = mag_xy/mag_xyz / (1 + z/mag_xyz) =
    //           = mag_xy / (mag_xyz + z)
    // u = xy_unit * tan(th/2) * 2 =
    //   = xy/mag_xy * mag_xy/(mag_xyz + z) * 2 =
    //   = xy / (mag_xyz + z) * 2
    //
    // How do I compute the inverse?
    //
    // So q = u f + c
    // -> u = (q-c)/f
    // mag(u) = tan(th/2)*2
    //
    // So I can compute th. az comes from the direction of u. This is enough to
    // compute everything. th is in [0,pi].
    //
    //     [ sin(th) cos(az) ]   [ cos(az)   ]
    // v = [ sin(th) sin(az) ] ~ [ sin(az)   ]
    //     [ cos(th)         ]   [ 1/tan(th) ]
    //
    // mag(u) = tan(th/2)*2 -> mag(u)/2 = tan(th/2) ->
    // tan(th) = mag(u) / (1 - (mag(u)/2)^2)
    // 1/tan(th) = (1 - 1/4*mag(u)^2) / mag(u)
    //
    // This has a singularity at u=0 (imager center). But I can scale v to avoid
    // this. So
    //
    //     [ cos(az) mag(u)   ]
    // v = [ sin(az) mag(u)   ]
    //     [ 1 - 1/4*mag(u)^2 ]
    //
    // I can simplify this even more. az = atan2(u.y,u.x). cos(az) = u.x/mag(u) ->
    //
    //     [ u.x              ]
    // v = [ u.y              ]
    //     [ 1 - 1/4 mag(u)^2 ]
    //
    // Test script to confirm that the project/unproject expressions are
    // correct. unproj(proj(v))/v should be a constant
    //
    //     import numpy      as np
    //     import numpysane  as nps
    //     f = 2000
    //     c = 1000
    //     def proj(v):
    //         m = nps.mag(v)
    //         scale = 2.0 / (m + v[..., 2])
    //         u = v[..., :2] * nps.dummy(scale, -1)
    //         return u * f + c
    //     def unproj(q):
    //         u = (q-c)/f
    //         muxy = nps.mag(u[..., :2])
    //         m    = nps.mag(u)
    //         return nps.mv(nps.cat( u[..., 0],
    //                                u[..., 1],
    //                                1 - 1./4.* m*m),
    //                       0, -1)
    //     v = np.array(((1., 2., 3.),
    //                   (3., -2., -4.)))
    //     print( unproj(proj(v)) / v)
    double fx_recip = 1./fx;
    double fy_recip = 1./fy;
    for(int i=0; i<N; i++)
    {
        mrcal_point2_t u = {.x = (q[i].x - cx) * fx_recip,
                            .y = (q[i].y - cy) * fy_recip};

        double norm2u = u.x*u.x + u.y*u.y;
        if(dv_dq)
        {
            dv_dq[3*i + 0] = (mrcal_point2_t){.x = 1.0*fx_recip};
            dv_dq[3*i + 1] = (mrcal_point2_t){.y = 1.0*fy_recip};
            dv_dq[3*i + 2] = (mrcal_point2_t){.x = -u.x/2.0*fx_recip,
                                              .y = -u.y/2.0*fy_recip};
        }
        v[i] = (mrcal_point3_t){ .x = u.x,
                                 .y = u.y,
                                 .z = 1. - 1./4. * norm2u };
    }
}


void mrcal_project_lonlat( // output
                           mrcal_point2_t* q,
                           mrcal_point3_t* dq_dv, // May be NULL. Each point
                                                  // gets a block of 2 mrcal_point3_t
                                                  // objects

                           // input
                           const mrcal_point3_t* v,
                           int N,
                           const double* fxycxy)
{
    const double fx = fxycxy[0];
    const double fy = fxycxy[1];
    const double cx = fxycxy[2];
    const double cy = fxycxy[3];

    // equirectangular projection:
    //   q   = (lon, lat)
    //   lon = arctan2(vx, vz)
    //   lat = arcsin(vy / mag(v))
    //
    // At the optical axis we have vx ~ vy ~ 0 and vz ~1, so
    //   lon ~ vx
    //   lat ~ vy

    // qx ~ arctan( vx/vz ) ->
    // dqx/dv = 1/(1 + (vx/vz)^2) 1/vz^2 ( dvx/dv vz - vx dvz/dv ) =
    //        = [vz 0 -vx] / (vx^2 + vz^2)
    //
    // qy ~ arcsin( vy / mag(v) ) ->
    // dqy/dv = 1 / sqrt( 1 - vy^2/norm2(v) ) 1/norm2(v) (dvy/dv mag(v)  - dmag(v)/dv vy)
    //        = 1 / sqrt( norm2(v) - vy^2 ) 1/mag(v)  ( [0 mag(v)   0] - v/mag(v) vy)
    //        = 1 / sqrt( norm2(v) - vy^2 ) ( [0 1 0] - v/norm2(v) vy)
    //        = 1 / sqrt( vx^2 + vz^2 ) ( [0 1 0] - v/norm2(v) vy)
    for(int i=0; i<N; i++)
    {
        double norm2_xyz_recip = 1. / (v[i].x*v[i].x +
                                       v[i].y*v[i].y +
                                       v[i].z*v[i].z );
        double mag_xyz_recip = sqrt(norm2_xyz_recip);
        double norm2_xz_recip = 1. / (v[i].x*v[i].x +
                                      v[i].z*v[i].z );
        double mag_xz_recip = sqrt(norm2_xz_recip);


        if(dq_dv)
        {
            dq_dv[2*i + 0] = (mrcal_point3_t){.x =  fx*norm2_xz_recip * v[i].z,
                                              .z = -fx*norm2_xz_recip * v[i].x };
            dq_dv[2*i + 1] = (mrcal_point3_t){.x = -fy*mag_xz_recip   * (v[i].y*v[i].x * norm2_xyz_recip),
                                              .y = -fy*mag_xz_recip   * (v[i].y*v[i].y * norm2_xyz_recip - 1.),
                                              .z = -fy*mag_xz_recip   * (v[i].y*v[i].z * norm2_xyz_recip) };
        }
        q[i] = (mrcal_point2_t){.x = atan2(v[i].x, v[i].z)          * fx + cx,
                                .y = asin( v[i].y * mag_xyz_recip ) * fy + cy};
    }
}


void mrcal_unproject_lonlat( // output
                             mrcal_point3_t* v,
                             mrcal_point2_t* dv_dq, // May be NULL. Each point
                                                    // gets a block of 3 mrcal_point2_t
                                                    // objects

                             // input
                             const mrcal_point2_t* q,
                             int N,
                             const double* fxycxy)
{
    const double fx = fxycxy[0];
    const double fy = fxycxy[1];
    const double cx = fxycxy[2];
    const double cy = fxycxy[3];

    // equirectangular projection:
    //   q   = (lon, lat)
    //   lon = arctan2(vx, vz)
    //   lat = arcsin(vy / mag(v))
    //
    // Let's say v is normalized. Then:
    //
    // vx/vz = tan(lon)
    // vy    = sin(lat)
    //
    // -> vx = vz tan(lon)
    // -> 1-sin^2(lat) = vz^2 (1 + tan^2(lon)) =
    //    cos^2(lat)   = (vz/cos(lon))^2
    //
    // -> vx = cos(lat) sin(lon)
    //    vy = sin(lat)
    //    vz = cos(lat) cos(lon)
    //
    // mag(v) is arbitrary, and I can simplify:
    //
    // -> v_unnormalized_x = sin(lon)
    //    v_unnormalized_y = tan(lat)
    //    v_unnormalized_z = cos(lon)
    //
    // If the computational cost of tan(lat) is smaller than of
    // sin(lat),cos(lat) and 2 multiplications, then this is a better
    // representation. A quick web search tells me that the cost of sincos ~ the
    // cost of either sin or cos. And that tan is more costly. So I use the
    // normalized form
    //
    // dv/dlon = [ cos(lat) cos(lon)   0          -cos(lat) sin(lon)]
    // dv/dlat = [-sin(lat) sin(lon)   cos(lat)   -sin(lat) cos(lon)]
    double fx_recip = 1./fx;
    double fy_recip = 1./fy;
    for(int i=0; i<N; i++)
    {
        double lon = (q[i].x - cx) * fx_recip;
        double lat = (q[i].y - cy) * fy_recip;

        double clon,slon,clat,slat;
        sincos(lat, &slat, &clat);
        sincos(lon, &slon, &clon);
        if(dv_dq)
        {
            dv_dq[3*i + 0] = (mrcal_point2_t){.x =  fx_recip * clat * clon,
                                              .y = -fy_recip * slat * slon};
            dv_dq[3*i + 1] = (mrcal_point2_t){.y =  fy_recip * clat };
            dv_dq[3*i + 2] = (mrcal_point2_t){.x = -fx_recip * clat * slon,
                                              .y = -fy_recip * slat * clon };
        }
        v[i] = (mrcal_point3_t){.x = clat * slon,
                                .y = slat,
                                .z = clat * clon};
    }
}

void mrcal_project_latlon( // output
                           mrcal_point2_t* q,
                           mrcal_point3_t* dq_dv, // May be NULL. Each point
                                                  // gets a block of 2 mrcal_point3_t
                                                  // objects

                           // input
                           const mrcal_point3_t* v,
                           int N,
                           const double* fxycxy)
{
    const double fx = fxycxy[0];
    const double fy = fxycxy[1];
    const double cx = fxycxy[2];
    const double cy = fxycxy[3];

    // copy of mrcal_project_lonlat(), with swapped x/y
    for(int i=0; i<N; i++)
    {
        double norm2_xyz_recip = 1. / (v[i].x*v[i].x +
                                       v[i].y*v[i].y +
                                       v[i].z*v[i].z );
        double mag_xyz_recip = sqrt(norm2_xyz_recip);
        double norm2_yz_recip = 1. / (v[i].y*v[i].y +
                                      v[i].z*v[i].z );
        double mag_yz_recip = sqrt(norm2_yz_recip);


        if(dq_dv)
        {
            dq_dv[2*i + 0] = (mrcal_point3_t){.x = -fx*mag_yz_recip   * (v[i].x*v[i].x * norm2_xyz_recip - 1.),
                                              .y = -fx*mag_yz_recip   * (v[i].x*v[i].y * norm2_xyz_recip),
                                              .z = -fx*mag_yz_recip   * (v[i].x*v[i].z * norm2_xyz_recip) };
            dq_dv[2*i + 1] = (mrcal_point3_t){.y =  fy*norm2_yz_recip * v[i].z,
                                              .z = -fy*norm2_yz_recip * v[i].y };
        }
        q[i] = (mrcal_point2_t){.x = asin( v[i].x * mag_xyz_recip ) * fx + cx,
                                .y = atan2(v[i].y, v[i].z)          * fy + cy};
    }
}


void mrcal_unproject_latlon( // output
                             mrcal_point3_t* v,
                             mrcal_point2_t* dv_dq, // May be NULL. Each point
                                                    // gets a block of 3 mrcal_point2_t
                                                    // objects

                             // input
                             const mrcal_point2_t* q,
                             int N,
                             const double* fxycxy)
{
    const double fx = fxycxy[0];
    const double fy = fxycxy[1];
    const double cx = fxycxy[2];
    const double cy = fxycxy[3];

    // copy of mrcal_unproject_lonlat(), with swapped x/y
    double fx_recip = 1./fx;
    double fy_recip = 1./fy;
    for(int i=0; i<N; i++)
    {
        double lat = (q[i].x - cx) * fx_recip;
        double lon = (q[i].y - cy) * fy_recip;

        double clon,slon,clat,slat;
        sincos(lat, &slat, &clat);
        sincos(lon, &slon, &clon);
        if(dv_dq)
        {
            dv_dq[3*i + 0] = (mrcal_point2_t){.x =  fx_recip * clat };
            dv_dq[3*i + 1] = (mrcal_point2_t){.x = -fx_recip * slat * slon,
                                              .y =  fy_recip * clat * clon };
            dv_dq[3*i + 2] = (mrcal_point2_t){.x = -fx_recip * slat * clon,
                                              .y = -fy_recip * clat * slon };
        }
        v[i] = (mrcal_point3_t){.x = slat,
                                .y = clat * slon,
                                .z = clat * clon};
    }
}


static void _mrcal_precompute_lensmodel_data_MRCAL_LENSMODEL_SPLINED_STEREOGRAPHIC
  ( // output
    mrcal_LENSMODEL_SPLINED_STEREOGRAPHIC__precomputed_t* precomputed,

    //input
    const mrcal_LENSMODEL_SPLINED_STEREOGRAPHIC__config_t* config )
{
    // I have N control points describing a given field-of-view. I
    // want to space out the control points evenly. I'm using
    // B-splines, so I need extra control points out past my edge.
    // With cubic splines I need a whole extra interval past the
    // edge. With quadratic splines I need half an interval (see
    // stuff in analyses/splines/).
    //
    // (u_width_needed + Nknots_margin*u_interval_size)/(Nknots - 1) = u_interval_size
    // ---> u_width_needed/(Nknots-1) = u_interval_size * (1 - Nknots_margin/(Nknots - 1))
    // ---> u_width_needed  = u_interval_size * (Nknots - 1 - Nknots_margin)
    // ---> u_interval_size = u_width_needed  / (Nknots - 1 - Nknots_margin)
    int Nknots_margin;
    if(config->order == 2)
    {
        Nknots_margin = 1;
        if(config->Nx < 3 || config->Ny < 3)
        {
            MSG("Quadratic splines: absolute minimum Nx, Ny is 3. Got Nx=%d Ny=%d. Barfing out",
                config->Nx, config->Ny);
            assert(0);
        }
    }
    else if(config->order == 3)
    {
        Nknots_margin = 2;
        if(config->Nx < 4 || config->Ny < 4)
        {
            MSG("Cubic splines: absolute minimum Nx, Ny is 4. Got Nx=%d Ny=%d. Barfing out",
                config->Nx, config->Ny);
            assert(0);
        }
    }
    else
    {
        MSG("I only support spline order 2 and 3");
        assert(0);
    }

    double th_edge_x = (double)config->fov_x_deg/2. * M_PI / 180.;
    double u_edge_x  = tan(th_edge_x / 2.) * 2;
    precomputed->segments_per_u = (config->Nx - 1 - Nknots_margin) / (u_edge_x*2.);
}

// NOT A PART OF THE EXTERNAL API. This is exported for the mrcal python wrapper
// only
void _mrcal_precompute_lensmodel_data(mrcal_projection_precomputed_t* precomputed,
                                      const mrcal_lensmodel_t* lensmodel)
{
    // currently only this model has anything
    if(lensmodel->type == MRCAL_LENSMODEL_SPLINED_STEREOGRAPHIC)
        _mrcal_precompute_lensmodel_data_MRCAL_LENSMODEL_SPLINED_STEREOGRAPHIC
            ( &precomputed->LENSMODEL_SPLINED_STEREOGRAPHIC__precomputed,
              &lensmodel->LENSMODEL_SPLINED_STEREOGRAPHIC__config );
    precomputed->ready = true;
}

bool mrcal_knots_for_splined_models( // buffers must hold at least
                                     // config->Nx and config->Ny values
                                     // respectively
                                     double* ux, double* uy,
                                     const mrcal_lensmodel_t* lensmodel)
{
    if(lensmodel->type != MRCAL_LENSMODEL_SPLINED_STEREOGRAPHIC)
    {
        MSG("This function works only with the MRCAL_LENSMODEL_SPLINED_STEREOGRAPHIC model. '%s' passed in",
            mrcal_lensmodel_name_unconfigured(lensmodel));
        return false;
    }

    mrcal_projection_precomputed_t precomputed_all;
    _mrcal_precompute_lensmodel_data(&precomputed_all, lensmodel);

    const mrcal_LENSMODEL_SPLINED_STEREOGRAPHIC__config_t* config =
        &lensmodel->LENSMODEL_SPLINED_STEREOGRAPHIC__config;
    const mrcal_LENSMODEL_SPLINED_STEREOGRAPHIC__precomputed_t* precomputed =
        &precomputed_all.LENSMODEL_SPLINED_STEREOGRAPHIC__precomputed;

    // The logic I'm reversing is
    //     double ix = u.x*segments_per_u + (double)(Nx-1)/2.;
    for(int i=0; i<config->Nx; i++)
        ux[i] =
            ((double)i - (double)(config->Nx-1)/2.) /
            precomputed->segments_per_u;
    for(int i=0; i<config->Ny; i++)
        uy[i] =
            ((double)i - (double)(config->Ny-1)/2.) /
            precomputed->segments_per_u;
    return true;
}

static
void _project_point_splined( // outputs
                            mrcal_point2_t* q,
                            mrcal_point2_t* dq_dfxy,

                            double* grad_ABCDx_ABCDy,
                            int* ivar0,

                            // Gradient outputs. May be NULL
                            mrcal_point3_t* restrict dq_drcamera,
                            mrcal_point3_t* restrict dq_dtcamera,
                            mrcal_point3_t* restrict dq_drframe,
                            mrcal_point3_t* restrict dq_dtframe,

                            // inputs
                            const mrcal_point3_t* restrict p,
                            const mrcal_point3_t* restrict dp_drc,
                            const mrcal_point3_t* restrict dp_dtc,
                            const mrcal_point3_t* restrict dp_drf,
                            const mrcal_point3_t* restrict dp_dtf,

                            const double* restrict intrinsics,
                            bool camera_at_identity,
                            int spline_order,
                            uint16_t Nx, uint16_t Ny,
                            double segments_per_u)
{
    // projections out-of-bounds will yield SOME value (function remains
    // continuous as we move out-of-bounds), but it wont be particularly
    // meaningful


    // stereographic projection:
    //   (from https://en.wikipedia.org/wiki/Fisheye_lens)
    //   u = xy_unit * tan(th/2) * 2
    //
    // I compute the normalized (focal-length = 1) projection, and
    // use that to look-up deltau

    // th is the angle between the observation and the projection
    // center
    //
    // sin(th)   = mag_pxy/mag_p
    // cos(th)   = z/mag_p
    // tan(th/2) = sin(th) / (1 + cos(th))

    // tan(th/2) = mag_pxy/mag_p / (1 + z/mag_p) =
    //           = mag_pxy / (mag_p + z)
    // u = xy_unit * tan(th/2) * 2 =
    //   = xy/mag_pxy * mag_pxy/(mag_p + z) * 2 =
    //   = xy / (mag_p + z) * 2
    //
    // The stereographic projection is used to query the spline surface, and it
    // is also the projection baseline. I do
    //
    //   q = (u + deltau(u)) * f + c
    //
    // If the spline surface is at 0 (deltau == 0) then this is a pure
    // stereographic projection
    double mag_p = sqrt( p->x*p->x +
                         p->y*p->y +
                         p->z*p->z );
    double scale = 2.0 / (mag_p + p->z);

    mrcal_point2_t u = {.x = p->x * scale,
                        .y = p->y * scale};
    // du/dp = d/dp ( xy * scale )
    //       = pxy dscale/dp + [I; 0] scale
    // dscale/dp = d (2.0 / (mag_p + p->z))/dp =
    //           = -2/()^2 ( [0,0,1] + dmag/dp)
    //           = -2/()^2 ( [0,0,1] + 2pt/2mag)
    //           = -2 scale^2/4 ( [0,0,1] + pt/mag)
    //           = -scale^2/2 * ( [0,0,1] + pt/mag )
    //           = A*[0,0,1] + B*pt
    double A = -scale*scale / 2.;
    double B = A / mag_p;
    double du_dp[2][3] = { { p->x * (B * p->x)      + scale,
                             p->x * (B * p->y),
                             p->x * (B * p->z + A) },
                           { p->y * (B * p->x),
                             p->y * (B * p->y)      + scale,
                             p->y * (B * p->z + A) } };

    double ix = u.x*segments_per_u + (double)(Nx-1)/2.;
    double iy = u.y*segments_per_u + (double)(Ny-1)/2.;

    mrcal_point2_t deltau;
    double ddeltau_dux[2];
    double ddeltau_duy[2];
    const double fx = intrinsics[0];
    const double fy = intrinsics[1];
    const double cx = intrinsics[2];
    const double cy = intrinsics[3];

    bool need_any_dq_drt =
        !( dq_drcamera == NULL &&
           dq_dtcamera == NULL &&
           dq_drframe  == NULL &&
           dq_dtframe  == NULL );

    if( spline_order == 3 )
    {
        int ix0 = (int)ix;
        int iy0 = (int)iy;

        // If out-of-bounds, clamp to the nearest valid spline segment. The
        // projection will fly off to infinity quickly (we're extrapolating a
        // polynomial), but at least it'll stay continuous
        if(     ix0 < 1)    ix0 = 1;
        else if(ix0 > Nx-3) ix0 = Nx-3;
        if(     iy0 < 1)    iy0 = 1;
        else if(iy0 > Ny-3) iy0 = Ny-3;

        *ivar0 =
            4 + // skip the core
            2*( (iy0-1)*Nx +
                (ix0-1) );

        sample_bspline_surface_cubic(deltau.xy,
                                     need_any_dq_drt ? ddeltau_dux : NULL,
                                     need_any_dq_drt ? ddeltau_duy : NULL,
                                     grad_ABCDx_ABCDy,
                                     ix - ix0, iy - iy0,

                                     // control points
                                     &intrinsics[*ivar0],
                                     2*Nx);
    }
    else if( spline_order == 2 )
    {
        int ix0 = (int)(ix + 0.5);
        int iy0 = (int)(iy + 0.5);

        // If out-of-bounds, clamp to the nearest valid spline segment. The
        // projection will fly off to infinity quickly (we're extrapolating a
        // polynomial), but at least it'll stay continuous
        if(     ix0 < 1)    ix0 = 1;
        else if(ix0 > Nx-2) ix0 = Nx-2;
        if(     iy0 < 1)    iy0 = 1;
        else if(iy0 > Ny-2) iy0 = Ny-2;

        *ivar0 =
            4 + // skip the core
            2*( (iy0-1)*Nx +
                (ix0-1) );

        sample_bspline_surface_quadratic(deltau.xy,
                                         need_any_dq_drt ? ddeltau_dux : NULL,
                                         need_any_dq_drt ? ddeltau_duy : NULL,
                                         grad_ABCDx_ABCDy,
                                         ix - ix0, iy - iy0,

                                         // control points
                                         &intrinsics[*ivar0],
                                         2*Nx);
    }
    else
    {
        MSG("I only support spline order==2 or 3. Somehow got %d. This is a bug. Barfing",
            spline_order);
        assert(0);
    }

    // u = stereographic(p)
    // q = (u + deltau(u)) * f + c
    //
    // Extrinsics:
    //   dqx/deee = fx (dux/deee + ddeltaux/du du/deee)
    //            = fx ( dux/deee (1 + ddeltaux/dux) + ddeltaux/duy duy/deee)
    //   dqy/deee = fy ( duy/deee (1 + ddeltauy/duy) + ddeltauy/dux dux/deee)
    q->x = (u.x + deltau.x) * fx + cx;
    q->y = (u.y + deltau.y) * fy + cy;

    if( dq_dfxy )
    {
        // I have the projection, and I now need to propagate the gradients
        // xy = fxy * distort(xy)/distort(z) + cxy
        dq_dfxy->x = u.x + deltau.x;
        dq_dfxy->y = u.y + deltau.y;
    }

    if(!need_any_dq_drt) return;


    // convert ddeltau_dixy to ddeltau_duxy
    for(int i=0; i<2; i++)
    {
        ddeltau_dux[i] *= segments_per_u;
        ddeltau_duy[i] *= segments_per_u;
    }

    void propagate_extrinsics( mrcal_point3_t* dq_deee,
                               const mrcal_point3_t* dp_deee)
    {
        mrcal_point3_t du_deee[2];
        mul_genN3_gen33_vout(2, (double*)du_dp, (double*)dp_deee, (double*)du_deee);

        for(int i=0; i<3; i++)
        {
            dq_deee[0].xyz[i] =
                fx *
                ( du_deee[0].xyz[i] * (1. + ddeltau_dux[0]) +
                  ddeltau_duy[0] * du_deee[1].xyz[i]);
            dq_deee[1].xyz[i] =
                fy *
                ( du_deee[1].xyz[i] * (1. + ddeltau_duy[1]) +
                  ddeltau_dux[1] * du_deee[0].xyz[i]);
        }
    }
    void propagate_extrinsics_cam0( mrcal_point3_t* dq_deee)
    {
        for(int i=0; i<3; i++)
        {
            dq_deee[0].xyz[i] =
                fx *
                ( du_dp[0][i] * (1. + ddeltau_dux[0]) +
                  ddeltau_duy[0] * du_dp[1][i]);
            dq_deee[1].xyz[i] =
                fy *
                ( du_dp[1][i] * (1. + ddeltau_duy[1]) +
                  ddeltau_dux[1] * du_dp[0][i]);
        }
    }
    if(camera_at_identity)
    {
        if( dq_drcamera != NULL ) memset(dq_drcamera->xyz, 0, 6*sizeof(double));
        if( dq_dtcamera != NULL ) memset(dq_dtcamera->xyz, 0, 6*sizeof(double));
        if( dq_drframe  != NULL ) propagate_extrinsics( dq_drframe,  dp_drf );
        if( dq_dtframe  != NULL ) propagate_extrinsics_cam0( dq_dtframe );
    }
    else
    {
        if( dq_drcamera != NULL ) propagate_extrinsics( dq_drcamera, dp_drc );
        if( dq_dtcamera != NULL ) propagate_extrinsics( dq_dtcamera, dp_dtc );
        if( dq_drframe  != NULL ) propagate_extrinsics( dq_drframe,  dp_drf );
        if( dq_dtframe  != NULL ) propagate_extrinsics( dq_dtframe,  dp_dtf );
    }
}

typedef struct
{
    double* pool;
    uint16_t run_side_length;
    uint16_t ivar_stridey;
} gradient_sparse_meta_t;

// Projects 3D point(s), and reports the projection, and all the gradients. This
// is the main internal callback in the optimizer. This operates in one of two modes:
//
// if(calibration_object_width_n == 0) then we're projecting ONE point. In world
// coords this point is at frame_rt->t. frame_rt->r is not referenced. q and the
// gradients reference 2 values (x,y in the imager)
//
// if(calibration_object_width_n > 0) then we're projecting a whole calibration
// object. The pose of this object is given in frame_rt. We project ALL
// calibration_object_width_n*calibration_object_height_n points. q and the
// gradients reference ALL of these points
static
void project( // out
             mrcal_point2_t* restrict q,

             // The intrinsics gradients. These are split among several arrays.
             // High-parameter-count lens models can return their gradients
             // sparsely. All the actual gradient values live in
             // dq_dintrinsics_pool_double, a buffer supplied by the caller. If
             // dq_dintrinsics_pool_double is not NULL, the rest of the
             // variables are assumed non-NULL, and we compute all the
             // intrinsics gradients. Conversely, if dq_dintrinsics_pool_double
             // is NULL, no intrinsics gradients are computed
             double*  restrict dq_dintrinsics_pool_double,
             int*     restrict dq_dintrinsics_pool_int,
             double** restrict dq_dfxy,
             double** restrict dq_dintrinsics_nocore,
             gradient_sparse_meta_t* gradient_sparse_meta,
             mrcal_point3_t* restrict dq_drcamera,
             mrcal_point3_t* restrict dq_dtcamera,
             mrcal_point3_t* restrict dq_drframe,
             mrcal_point3_t* restrict dq_dtframe,
             mrcal_calobject_warp_t* restrict dq_dcalobject_warp,

             // in

             // everything; includes the core, if there is one
             const double* restrict intrinsics,
             const mrcal_pose_t* restrict camera_rt,
             const mrcal_pose_t* restrict frame_rt,
             const mrcal_calobject_warp_t* restrict calobject_warp,

             bool camera_at_identity, // if true, camera_rt is unused
             const mrcal_lensmodel_t* lensmodel,
             const mrcal_projection_precomputed_t* precomputed,

             double calibration_object_spacing,
             int    calibration_object_width_n,
             int    calibration_object_height_n)
{
    assert(precomputed->ready);

    // Parametric and non-parametric models do different things:
    //
    // parametric models:
    //   u = distort(p, distortions)
    //   q = uxy/uz * fxy + cxy
    //
    //   extrinsic gradients:
    //       dqx/deee = d( ux/uz * fx + cx)/deee =
    //                = fx d(ux/uz)/deee =
    //                = fx/uz^2 ( uz dux/deee - duz/deee ux )
    //
    // nonparametric (splined) models
    //   u = stereographic(p)
    //   q = (u + deltau(u)) * f + c
    //
    //   Extrinsics:
    //     dqx/deee = fx (dux/deee + ddeltaux/du du/deee)
    //              = fx ( dux/deee (1 + ddeltaux/dux) + ddeltaux/duy duy/deee)
    //     dqy/deee = fy ( duy/deee (1 + ddeltauy/duy) + ddeltauy/dux dux/deee)
    //
    //   Intrinsics:
    //     dq/diii = f ddeltau/diii
    //
    // So the two kinds of models have completely different expressions for
    // their gradients, and I implement them separately

    const int Npoints =
        calibration_object_width_n ?
        calibration_object_width_n*calibration_object_height_n : 1;
    const int Nintrinsics = mrcal_lensmodel_num_params(lensmodel);

    // I need to compose two transformations
    //
    // (object in reference frame) -> [frame transform] -> (object in the reference frame) ->
    // -> [camera rt] -> (camera frame)
    //
    // Note that here the frame transform transforms TO the reference frame and
    // the camera transform transforms FROM the reference frame. This is how my
    // data is expected to be set up
    //
    // [Rc tc] [Rf tf] = [Rc*Rf  Rc*tf + tc]
    // [0  1 ] [0  1 ]   [0      1         ]
    //
    // This transformation (and its gradients) is handled by mrcal_compose_rt()
    // I refer to the camera*frame transform as the "joint" transform, or the
    // letter j
    geometric_gradients_t gg;

    double _joint_rt[6];
    double* joint_rt;

    // The caller has an odd-looking array reference [-3]. This is intended, but
    // the compiler throws a warning. I silence it here. gcc-10 produces a very
    // strange-looking warning that was reported to the maintainers:
    // https://gcc.gnu.org/bugzilla/show_bug.cgi?id=97261
#pragma GCC diagnostic push
#pragma GCC diagnostic ignored "-Warray-bounds"
    mrcal_pose_t frame_rt_validr = {.t = frame_rt->t};
#pragma GCC diagnostic pop
    if(calibration_object_width_n) frame_rt_validr.r = frame_rt->r;

    if(!camera_at_identity)
    {
        // make sure I can pass mrcal_pose_t.r as an rt[] transformation
        static_assert( offsetof(mrcal_pose_t, r) == 0,                   "mrcal_pose_t has expected structure");
        static_assert( offsetof(mrcal_pose_t, t) == 3*sizeof(double),    "mrcal_pose_t has expected structure");
        mrcal_compose_rt( _joint_rt,
                          gg._d_rj_rc, gg._d_rj_rf,
                          gg._d_tj_rc, gg._d_tj_tf,
                          camera_rt     ->r.xyz,
                          frame_rt_validr.r.xyz);
        joint_rt = _joint_rt;
    }
    else
    {
        // We're looking at the reference frame, so this camera transform is
        // fixed at the identity. We don't need to compose anything, nor
        // propagate gradients for the camera extrinsics, since those don't
        // exist in the parameter vector

        // Here the "joint" transform is just the "frame" transform
        joint_rt = frame_rt_validr.r.xyz;
    }

    // Not using OpenCV distortions, the distortion and projection are not
    // coupled
    double Rj[3*3];
    double d_Rj_rj[9*3];

    mrcal_R_from_r(Rj, d_Rj_rj, joint_rt);

    mrcal_point2_t* p_dq_dfxy                  = NULL;
    double*   p_dq_dintrinsics_nocore    = NULL;
    bool      has_core                   = modelHasCore_fxfycxcy(lensmodel);
    bool      has_dense_intrinsics_grad  = (lensmodel->type != MRCAL_LENSMODEL_SPLINED_STEREOGRAPHIC);
    bool      has_sparse_intrinsics_grad = (lensmodel->type == MRCAL_LENSMODEL_SPLINED_STEREOGRAPHIC);

    if(dq_dintrinsics_pool_double != NULL)
    {
        // nothing by default
        *dq_dfxy                   = NULL;
        *dq_dintrinsics_nocore     = NULL;
        gradient_sparse_meta->pool = NULL;
        int ivar_pool = 0;

        if(has_core)
        {
            // Each point produces 2 measurements. Each one depends on ONE fxy
            // element. So Npoints*2 of these
            *dq_dfxy  = &dq_dintrinsics_pool_double[ivar_pool];
            p_dq_dfxy = (mrcal_point2_t*)*dq_dfxy;
            ivar_pool += Npoints*2;
        }
        if(has_dense_intrinsics_grad)
        {
            *dq_dintrinsics_nocore = p_dq_dintrinsics_nocore = &dq_dintrinsics_pool_double[ivar_pool];
            ivar_pool += Npoints*2 * (Nintrinsics-4);
        }
        if(has_sparse_intrinsics_grad)
        {
            if(lensmodel->type != MRCAL_LENSMODEL_SPLINED_STEREOGRAPHIC)
            {
                MSG("Unhandled lens model: %d (%s)",
                    lensmodel->type,
                    mrcal_lensmodel_name_unconfigured(lensmodel));
                assert(0);
            }
            const mrcal_LENSMODEL_SPLINED_STEREOGRAPHIC__config_t* config =
                &lensmodel->LENSMODEL_SPLINED_STEREOGRAPHIC__config;
            *gradient_sparse_meta =
                (gradient_sparse_meta_t)
                {
                    .run_side_length = config->order+1,
                    .ivar_stridey    = 2*config->Nx,
                    .pool            = &dq_dintrinsics_pool_double[ivar_pool]
                };
        }
    }

    // These are produced by propagate_extrinsics() and consumed by
    // project_point()
    mrcal_point3_t _dp_drc[3];
    mrcal_point3_t _dp_dtc[3];
    mrcal_point3_t _dp_drf[3];
    mrcal_point3_t _dp_dtf[3];
    mrcal_point3_t* dp_drc;
    mrcal_point3_t* dp_dtc;
    mrcal_point3_t* dp_drf;
    mrcal_point3_t* dp_dtf;

    mrcal_point3_t propagate_extrinsics( const mrcal_point3_t* pt_ref,
                                   const geometric_gradients_t* gg,
                                   const double* Rj, const double* d_Rj_rj,
                                   const double* _tj )
    {
        // Rj * pt + tj -> pt
        mrcal_point3_t p;
        mul_vec3_gen33t_vout(pt_ref->xyz, Rj, p.xyz);
        add_vec(3, p.xyz,  _tj);

        void propagate_extrinsics_one(mrcal_point3_t* dp_dparam,
                                      const double* drj_dparam,
                                      const double* dtj_dparam,
                                      const double* d_Rj_rj)
        {
            // dRj[row0]/drj is 3x3 matrix at &d_Rj_rj[0]
            // dRj[row0]/drc = dRj[row0]/drj * drj_drc
            for(int i=0; i<3; i++)
            {
                mul_vec3_gen33_vout( pt_ref->xyz, &d_Rj_rj[9*i], dp_dparam[i].xyz );
                mul_vec3_gen33     ( dp_dparam[i].xyz,   drj_dparam);
                add_vec(3, dp_dparam[i].xyz, &dtj_dparam[3*i] );
            }
        }
        void propagate_extrinsics_one_rzero(mrcal_point3_t* dp_dparam,
                                            const double* dtj_dparam,
                                            const double* d_Rj_rj)
        {
            // dRj[row0]/drj is 3x3 matrix at &d_Rj_rj[0]
            // dRj[row0]/drc = dRj[row0]/drj * drj_drc
            memcpy(dp_dparam->xyz, dtj_dparam, 9*sizeof(double));
        }
        void propagate_extrinsics_one_tzero(mrcal_point3_t* dp_dparam,
                                            const double* drj_dparam,
                                            const double* d_Rj_rj)
        {
            // dRj[row0]/drj is 3x3 matrix at &d_Rj_rj[0]
            // dRj[row0]/drc = dRj[row0]/drj * drj_drc
            for(int i=0; i<3; i++)
            {
                mul_vec3_gen33_vout( pt_ref->xyz, &d_Rj_rj[9*i], dp_dparam[i].xyz );
                mul_vec3_gen33     ( dp_dparam[i].xyz,   drj_dparam);
            }
        }
        void propagate_extrinsics_one_rzero_tidentity(mrcal_point3_t* dp_dparam,
                                                      const double* d_Rj_rj)
        {
            dp_dparam[0] = (mrcal_point3_t){.x = 1.0};
            dp_dparam[1] = (mrcal_point3_t){.y = 1.0};
            dp_dparam[2] = (mrcal_point3_t){.z = 1.0};
        }

        void propagate_extrinsics_one_cam0(mrcal_point3_t* dp_rf,
                                           const double* _d_Rf_rf)
        {
            // dRj[row0]/drj is 3x3 matrix at &_d_Rf_rf[0]
            // dRj[row0]/drc = dRj[row0]/drj * drj_drc
            for(int i=0; i<3; i++)
                mul_vec3_gen33_vout( pt_ref->xyz, &_d_Rf_rf[9*i], dp_rf[i].xyz );
        }
        if(gg != NULL)
        {
            propagate_extrinsics_one(                _dp_drc, gg->_d_rj_rc, gg->_d_tj_rc, d_Rj_rj);
            propagate_extrinsics_one_rzero_tidentity(_dp_dtc,                             d_Rj_rj);
            propagate_extrinsics_one_tzero(          _dp_drf, gg->_d_rj_rf,               d_Rj_rj);
            propagate_extrinsics_one_rzero(          _dp_dtf,               gg->_d_tj_tf, d_Rj_rj);
            dp_drc = _dp_drc;
            dp_dtc = _dp_dtc;
            dp_drf = _dp_drf;
            dp_dtf = _dp_dtf;
        }
        else
        {
            // camera is at the reference. The "joint" coord system is the "frame"
            // coord system
            //
            //   p_cam = Rf p_ref + tf
            //
            // dp/drc = 0
            // dp/dtc = 0
            // dp/drf = reshape(dRf_drf p_ref)
            // dp/dtf = I
            propagate_extrinsics_one_cam0(_dp_drf, d_Rj_rj);

            dp_drc = NULL;
            dp_dtc = NULL;
            dp_drf = _dp_drf;
            dp_dtf = NULL; // this is I. The user of this MUST know to interpret
            // it that way
        }
        return p;
    }

    void project_point( // outputs
                       mrcal_point2_t* q,
                       mrcal_point2_t* p_dq_dfxy,
                       double* p_dq_dintrinsics_nocore,
                       double* gradient_sparse_meta_pool,
                       int runlen,
                       mrcal_point3_t* restrict dq_drcamera,
                       mrcal_point3_t* restrict dq_dtcamera,
                       mrcal_point3_t* restrict dq_drframe,
                       mrcal_point3_t* restrict dq_dtframe,
                       mrcal_calobject_warp_t* restrict dq_dcalobject_warp,
                       // inputs
                       const mrcal_point3_t* p,
                       const double* restrict intrinsics,
                       const mrcal_lensmodel_t* lensmodel,
                       const mrcal_calobject_warp_t* dpt_refz_dwarp,

                       // if NULL then the camera is at the reference
                       bool camera_at_identity,
                       const double* Rj)
    {
        if(lensmodel->type == MRCAL_LENSMODEL_SPLINED_STEREOGRAPHIC)
        {
            // only need 3+3 for quadratic splines
            double grad_ABCDx_ABCDy[4+4];
            int ivar0;

            _project_point_splined( // outputs
                                   q, p_dq_dfxy,
                                   grad_ABCDx_ABCDy,
                                   &ivar0,

                                   dq_drcamera,dq_dtcamera,dq_drframe,dq_dtframe,
                                   // inputs
                                   p,
                                   dp_drc, dp_dtc, dp_drf, dp_dtf,
                                   intrinsics,
                                   camera_at_identity,
                                   lensmodel->LENSMODEL_SPLINED_STEREOGRAPHIC__config.order,
                                   lensmodel->LENSMODEL_SPLINED_STEREOGRAPHIC__config.Nx,
                                   lensmodel->LENSMODEL_SPLINED_STEREOGRAPHIC__config.Ny,
                                   precomputed->LENSMODEL_SPLINED_STEREOGRAPHIC__precomputed.segments_per_u);
            // WARNING: if I could assume that dq_dintrinsics_pool_double!=NULL then I wouldnt need to copy the context
            if(dq_dintrinsics_pool_int != NULL)
            {
                *(dq_dintrinsics_pool_int++) = ivar0;
                memcpy(gradient_sparse_meta_pool,
                       grad_ABCDx_ABCDy,
                       sizeof(double)*runlen*2);
            }
        }
        else
        {
            _project_point_parametric( // outputs
                                      q,p_dq_dfxy,
                                      p_dq_dintrinsics_nocore,
                                      dq_drcamera,dq_dtcamera,dq_drframe,dq_dtframe,
                                      // inputs
                                      p,
                                      dp_drc, dp_dtc, dp_drf, dp_dtf,
                                      intrinsics,
                                      camera_at_identity,
                                      lensmodel);
        }

        if( dq_dcalobject_warp != NULL && dpt_refz_dwarp != NULL )
        {
            // p = proj(Rc Rf warp(x) + Rc tf + tc);
            // dp/dw = dp/dRcRf(warp(x)) dR(warp(x))/dwarp(x) dwarp/dw =
            //       = dp/dtc RcRf dwarp/dw
            // dp/dtc is dq_dtcamera
            // R is rodrigues(rj)
            // dwarp/dw = [0 0 0 ...]
            //            [0 0 0 ...]
            //            [a b c ...]
            // Let R = [r0 r1 r2]
            // dp/dw = dp/dt [a r2   b r2] =
            //         [a dp/dt r2    b dp/dt r2  ...]
            mrcal_point3_t* p_dq_dt;
            if(!camera_at_identity) p_dq_dt = dq_dtcamera;
            else                    p_dq_dt = dq_dtframe;
            double d[] =
                { p_dq_dt[0].xyz[0] * Rj[0*3 + 2] +
                  p_dq_dt[0].xyz[1] * Rj[1*3 + 2] +
                  p_dq_dt[0].xyz[2] * Rj[2*3 + 2],
                  p_dq_dt[1].xyz[0] * Rj[0*3 + 2] +
                  p_dq_dt[1].xyz[1] * Rj[1*3 + 2] +
                  p_dq_dt[1].xyz[2] * Rj[2*3 + 2]};

            for(int i=0; i<MRCAL_NSTATE_CALOBJECT_WARP; i++)
            {
                dq_dcalobject_warp[0].values[i] = d[0]*dpt_refz_dwarp->values[i];
                dq_dcalobject_warp[1].values[i] = d[1]*dpt_refz_dwarp->values[i];
            }
        }
    }



    int runlen = (lensmodel->type == MRCAL_LENSMODEL_SPLINED_STEREOGRAPHIC) ?
        (lensmodel->LENSMODEL_SPLINED_STEREOGRAPHIC__config.order + 1) :
        0;
    if( calibration_object_width_n == 0 )
    { // projecting discrete points
        mrcal_point3_t p =
            propagate_extrinsics( &(mrcal_point3_t){},
                                  camera_at_identity ? NULL : &gg,
                                  Rj, d_Rj_rj, &joint_rt[3]);
        project_point(  q,
                        p_dq_dfxy, p_dq_dintrinsics_nocore,
                        gradient_sparse_meta ? gradient_sparse_meta->pool : NULL,
                        runlen,
                        dq_drcamera, dq_dtcamera, dq_drframe, dq_dtframe, NULL,

                        &p,
                        intrinsics, lensmodel,
                        NULL,
                        camera_at_identity, Rj);
    }
    else
    { // projecting a chessboard
        int i_pt = 0;
         // The calibration object has a simple grid geometry
        for(int y = 0; y<calibration_object_height_n; y++)
            for(int x = 0; x<calibration_object_width_n; x++)
            {
                mrcal_point3_t pt_ref = {.x = (double)x * calibration_object_spacing,
                                         .y = (double)y * calibration_object_spacing};
                mrcal_calobject_warp_t dpt_refz_dwarp = {};

                if(calobject_warp != NULL)
                {
#if 0
                    // The simple 2-parameter warping model used in mrcal 1.0.
                    // This could is likely going to be resurrected in some way


                    // Add a board warp here. I have two parameters, and they describe
                    // additive flex along the x axis and along the y axis, in that
                    // order. In each direction the flex is a parabola, with the
                    // parameter k describing the max deflection at the center. If the
                    // ends are at +- 1 I have d = k*(1 - x^2). If the ends are at
                    // (0,N-1) the equivalent expression is: d = k*( 1 - 4*x^2/(N-1)^2 +
                    // 4*x/(N-1) - 1 ) = d = 4*k*(x/(N-1) - x^2/(N-1)^2) = d =
                    // 4.*k*x*r(1. - x*r)
                    double xr = (double)x / (double)(calibration_object_width_n -1);
                    double yr = (double)y / (double)(calibration_object_height_n-1);
                    double dx = 4. * xr * (1. - xr);
                    double dy = 4. * yr * (1. - yr);
                    pt_ref.z += calobject_warp->x2 * dx;
                    pt_ref.z += calobject_warp->y2 * dy;
                    dpt_refz_dwarp.x2 = dx;
                    dpt_refz_dwarp.y2 = dy;
#else


                    // Logic must match ref_calibration_object() in
                    // mrcal/synthetic_data.py

                    // [0..1]
                    double xr = (double)x / (double)(calibration_object_width_n -1);
                    double yr = (double)y / (double)(calibration_object_height_n-1);

                    xr -= (calobject_warp->cx + 0.5);
                    yr -= (calobject_warp->cy + 0.5);
                    dpt_refz_dwarp.x2 = xr*xr;
                    dpt_refz_dwarp.xy = xr*yr;
                    dpt_refz_dwarp.y2 = yr*yr;
                    pt_ref.z +=
                        dpt_refz_dwarp.x2 * calobject_warp->x2 +
                        dpt_refz_dwarp.xy * calobject_warp->xy +
                        dpt_refz_dwarp.y2 * calobject_warp->y2;

                    dpt_refz_dwarp.cx =
                        -calobject_warp->x2 * 2. * xr
                        -calobject_warp->xy * yr;
                    dpt_refz_dwarp.cy =
                        -calobject_warp->y2 * 2. * yr
                        -calobject_warp->xy * xr;
#endif
                }

                mrcal_point3_t p =
                    propagate_extrinsics( &pt_ref,
                                          camera_at_identity ? NULL : &gg,
                                          Rj, d_Rj_rj, &joint_rt[3]);

                mrcal_point3_t* dq_drcamera_here          = dq_drcamera        ? &dq_drcamera        [i_pt*2] : NULL;
                mrcal_point3_t* dq_dtcamera_here          = dq_dtcamera        ? &dq_dtcamera        [i_pt*2] : NULL;
                mrcal_point3_t* dq_drframe_here           = dq_drframe         ? &dq_drframe         [i_pt*2] : NULL;
                mrcal_point3_t* dq_dtframe_here           = dq_dtframe         ? &dq_dtframe         [i_pt*2] : NULL;
                mrcal_calobject_warp_t* dq_dcalobject_warp_here = dq_dcalobject_warp ? &dq_dcalobject_warp [i_pt*2] : NULL;

                mrcal_point3_t dq_dtcamera_here_dummy[2];
                mrcal_point3_t dq_dtframe_here_dummy [2];
                if(dq_dcalobject_warp)
                {
                    // I need all translation gradients to be available to
                    // compute the calobject_warp gradients (see the end of the
                    // project_point() function above). So I compute those even
                    // if the caller didn't ask for them
                    if(!dq_dtcamera_here) dq_dtcamera_here = dq_dtcamera_here_dummy;
                    if(!dq_dtframe_here)  dq_dtframe_here  = dq_dtframe_here_dummy;
                }

                project_point(&q[i_pt],
                              p_dq_dfxy ? &p_dq_dfxy[i_pt] : NULL,
                              p_dq_dintrinsics_nocore ? &p_dq_dintrinsics_nocore[2*(Nintrinsics-4)*i_pt] : NULL,
                              gradient_sparse_meta ? &gradient_sparse_meta->pool[i_pt*runlen*2] : NULL,
                              runlen,
                              dq_drcamera_here, dq_dtcamera_here, dq_drframe_here, dq_dtframe_here, dq_dcalobject_warp_here,
                              &p,
                              intrinsics, lensmodel,
                              &dpt_refz_dwarp,
                              camera_at_identity, Rj);
                i_pt++;
            }
    }
}

// NOT A PART OF THE EXTERNAL API. This is exported for the mrcal python wrapper
// only
bool _mrcal_project_internal_cahvore( // out
                                     mrcal_point2_t* out,

                                     // in
                                     const mrcal_point3_t* p,
                                     int N,

                                     // core, distortions concatenated
                                     const double* intrinsics,
                                     const double  linearity)
{
    // Apply a CAHVORE warp to an un-distorted point

    //  Given intrinsic parameters of a CAHVORE model and a set of
    //  camera-coordinate points, return the projected point(s)

    // This comes from cmod_cahvore_3d_to_2d_general() in
    // m-jplv/libcmod/cmod_cahvore.c
    //
    // The lack of documentation here comes directly from the lack of
    // documentation in that function.

    // I parametrize the optical axis such that
    // - o(alpha=0, beta=0) = (0,0,1) i.e. the optical axis is at the center
    //   if both parameters are 0
    // - The gradients are cartesian. I.e. do/dalpha and do/dbeta are both
    //   NOT 0 at (alpha=0,beta=0). This would happen at the poles (gimbal
    //   lock), and that would make my solver unhappy
    // So o = { s_al*c_be, s_be,  c_al*c_be }
    const mrcal_intrinsics_core_t* core = (const mrcal_intrinsics_core_t*)intrinsics;
    const double alpha     = intrinsics[4 + 0];
    const double beta      = intrinsics[4 + 1];
    const double r0        = intrinsics[4 + 2];
    const double r1        = intrinsics[4 + 3];
    const double r2        = intrinsics[4 + 4];
    const double e0        = intrinsics[4 + 5];
    const double e1        = intrinsics[4 + 6];
    const double e2        = intrinsics[4 + 7];

    double sa,ca;
    sincos(alpha, &sa, &ca);
    double sb,cb;
    sincos(beta, &sb, &cb);

    const double o[] ={ cb * sa, sb, cb * ca };

    for(int i_pt=0; i_pt<N; i_pt++)
    {
        ///////////////// THIS IS MADE UP, AND PROBABLY WRONG

        // I'm using jplv as the reference implementation for this, but that
        // implementation can't work. In jplv project(p) and project(k*p) don't
        // project to the same point, which they must for a valid projection
        // function. Look at the definition of upsilon below. omega and l are
        // proportional to the distance to the camera while the other terms are
        // not. So if I'm looking at a point along the same observation ray, but
        // 1000 times further out, omega and l will jump by a factor of 1000,
        // while the other terms will not. I thus won't get the same projection
        // result.
        //
        // I'm hypothesizing that they meant to normalize p, but never did it.
        // So I'm doing that here. mrcal supports cahvore only for
        // compatibility, so nobody's using this code. IF YOU ARE GOING TO USE
        // THIS CODE, PLEASE CONFIRM THAT THIS CAHVORE PROJECTION IS CORRECT
        double pnorm = sqrt(p[i_pt].x*p[i_pt].x +
                            p[i_pt].y*p[i_pt].y +
                            p[i_pt].z*p[i_pt].z );
        double v[] =
            {
                p[i_pt].x / pnorm,
                p[i_pt].y / pnorm,
                p[i_pt].z / pnorm
            };

        // cos( angle between p and o ) = inner(p,o) / (norm(o) * norm(p)) =
        // omega/norm(p)
        double omega = v[0]*o[0] + v[1]*o[1] + v[2]*o[2];


        // Basic Computations

        // Calculate initial terms
        double u[3];
        for(int i=0; i<3; i++) u[i] = omega*o[i];

        double ll[3];
        for(int i=0; i<3; i++) ll[i] = v[i]-u[i];
        double l = sqrt(ll[0]*ll[0] + ll[1]*ll[1] + ll[2]*ll[2]);

        // Calculate theta using Newton's Method
        double theta = atan2(l, omega);

        int inewton;
        for( inewton = 100; inewton; inewton--)
        {
            // Compute terms from the current value of theta
            double sth,cth;
            sincos(theta, &sth, &cth);

            double theta2  = theta * theta;
            double theta3  = theta * theta2;
            double theta4  = theta * theta3;
            double upsilon =
                omega*cth + l*sth
                - (1.0   - cth) * (e0 +      e1*theta2 +     e2*theta4)
                - (theta - sth) * (      2.0*e1*theta  + 4.0*e2*theta3);

            // Update theta
            double dtheta =
                (
                 omega*sth - l*cth
                 - (theta - sth) * (e0 + e1*theta2 + e2*theta4)
                 ) / upsilon;

            theta -= dtheta;

            // Check exit criterion from last update
            if(fabs(dtheta) < 1e-8)
                break;
        }
        if(inewton == 0)
        {
            fprintf(stderr, "%s(): too many iterations\n", __func__);
            return false;
        }

        // got a theta

        // Check the value of theta
        if(theta * fabs(linearity) > M_PI/2.)
        {
            fprintf(stderr, "%s(): theta out of bounds\n", __func__);
            return false;
        }

        // If we aren't close enough to use the small-angle approximation ...
        if (theta > 1e-8)
        {
            // ... do more math!
            double linth = linearity * theta;
            double chi;
            if (linearity < -1e-15)
                chi = sin(linth) / linearity;
            else if (linearity > 1e-15)
                chi = tan(linth) / linearity;
            else
                chi = theta;

            double chi2 = chi * chi;
            double chi3 = chi * chi2;
            double chi4 = chi * chi3;

            double zetap = l / chi;

            double mu = r0 + r1*chi2 + r2*chi4;

            double uu[3];
            for(int i=0; i<3; i++) uu[i] = zetap*o[i];
            double vv[3];
            for(int i=0; i<3; i++) vv[i] = (1. + mu)*ll[i];

            for(int i=0; i<3; i++)
                u[i] = uu[i] + vv[i];
            // now I apply a normal projection to the warped 3d point p
            out[i_pt].x = core->focal_xy[0] * u[0]/u[2] + core->center_xy[0];
            out[i_pt].y = core->focal_xy[1] * u[1]/u[2] + core->center_xy[1];
        }
        else
        {
            // now I apply a normal projection to the warped 3d point p
            out[i_pt].x = core->focal_xy[0] * v[0]/v[2] + core->center_xy[0];
            out[i_pt].y = core->focal_xy[1] * v[1]/v[2] + core->center_xy[1];
        }
    }
    return true;
}


// NOT A PART OF THE EXTERNAL API. This is exported for the mrcal python wrapper
// only
bool _mrcal_project_internal( // out
                             mrcal_point2_t* q,

                             // Stored as a row-first array of shape (N,2,3). Each
                             // row lives in a mrcal_point3_t
                             mrcal_point3_t* dq_dp,
                             // core, distortions concatenated. Stored as a row-first
                             // array of shape (N,2,Nintrinsics). This is a DENSE array.
                             // High-parameter-count lens models have very sparse
                             // gradients here, and the internal project() function
                             // returns those sparsely. For now THIS function densifies
                             // all of these
                             double*   dq_dintrinsics,

                             // in
                             const mrcal_point3_t* p,
                             int N,
                             const mrcal_lensmodel_t* lensmodel,
                             // core, distortions concatenated
                             const double* intrinsics,

                             int Nintrinsics,
                             const mrcal_projection_precomputed_t* precomputed)
{
    if( dq_dintrinsics == NULL )
    {
        for(int i=0; i<N; i++)
        {
            mrcal_pose_t frame = {.r = {},
                            .t = p[i]};

            // simple non-intrinsics-gradient path. dp_dp is handled entirely in
            // project()
            project( &q[i],
                     NULL, NULL, NULL, NULL, NULL,
                     NULL, NULL, NULL, dq_dp, NULL,

                     // in
                     intrinsics, NULL, &frame, NULL, true,
                     lensmodel, precomputed,
                     0.0, 0,0);
        }
        return true;
    }

    // Some models have sparse gradients, but I'm returning a dense array here.
    // So I init everything to 0
    memset(dq_dintrinsics, 0, N*2*Nintrinsics*sizeof(double));

    for(int i=0; i<N; i++)
    {
        mrcal_pose_t frame = {.r = {},
                              .t = p[i]};

        // simple non-intrinsics-gradient path. dp_dp is handled entirely in
        // project()
        double dq_dintrinsics_pool_double[2*(1+Nintrinsics-4)];
        int    dq_dintrinsics_pool_int   [1];
        double* dq_dfxy               = NULL;
        double* dq_dintrinsics_nocore = NULL;
        gradient_sparse_meta_t gradient_sparse_meta = {}; // init to pacify compiler warning

        project( &q[i],

                 dq_dintrinsics_pool_double,
                 dq_dintrinsics_pool_int,
                 &dq_dfxy, &dq_dintrinsics_nocore, &gradient_sparse_meta,

                 NULL, NULL, NULL, dq_dp, NULL,

                 // in
                 intrinsics, NULL, &frame, NULL, true,
                 lensmodel, precomputed,
                 0.0, 0,0);

        int Ncore = 0;
        if(dq_dfxy != NULL)
        {
            Ncore = 4;

            // fxy. off-diagonal elements are 0
            dq_dintrinsics[0*Nintrinsics + 0] = dq_dfxy[0];
            dq_dintrinsics[0*Nintrinsics + 1] = 0.0;
            dq_dintrinsics[1*Nintrinsics + 0] = 0.0;
            dq_dintrinsics[1*Nintrinsics + 1] = dq_dfxy[1];

            // cxy. Identity
            dq_dintrinsics[0*Nintrinsics + 2] = 1.0;
            dq_dintrinsics[0*Nintrinsics + 3] = 0.0;
            dq_dintrinsics[1*Nintrinsics + 2] = 0.0;
            dq_dintrinsics[1*Nintrinsics + 3] = 1.0;
        }
        if( dq_dintrinsics_nocore != NULL )
        {
            for(int i_xy=0; i_xy<2; i_xy++)
                memcpy(&dq_dintrinsics[i_xy*Nintrinsics + Ncore],
                       &dq_dintrinsics_nocore[i_xy*(Nintrinsics-Ncore)],
                       (Nintrinsics-Ncore)*sizeof(double));
        }
        if(gradient_sparse_meta.pool != NULL)
        {
            // u = stereographic(p)
            // q = (u + deltau(u)) * f + c
            //
            // Intrinsics:
            //   dq/diii = f ddeltau/diii
            //
            // ddeltau/diii = flatten(ABCDx[0..3] * ABCDy[0..3])

            const int     ivar0 = dq_dintrinsics_pool_int[0];
            const int     len   = gradient_sparse_meta.run_side_length;

            const double* ABCDx = &gradient_sparse_meta.pool[0];
            const double* ABCDy = &gradient_sparse_meta.pool[len];

            const int ivar_stridey = gradient_sparse_meta.ivar_stridey;
            const double* fxy = &intrinsics[0];
            for(int i_xy=0; i_xy<2; i_xy++)
                for(int iy=0; iy<len; iy++)
                    for(int ix=0; ix<len; ix++)
                    {
                        int ivar = ivar0 + ivar_stridey*iy + ix*2 + i_xy;
                        dq_dintrinsics[ivar + i_xy*Nintrinsics] =
                            ABCDx[ix]*ABCDy[iy]*fxy[i_xy];
                    }
        }

        // advance
        dq_dintrinsics = &dq_dintrinsics[2*Nintrinsics];
        if(dq_dp != NULL)
            dq_dp = &dq_dp[2];
    }
    return true;
}

// External interface to the internal project() function. The internal function
// is more general (supports geometric transformations prior to projection, and
// supports chessboards). dq_dintrinsics and/or dq_dp are allowed to be NULL if
// we're not interested in gradients.
//
// This function supports CAHVORE distortions if we don't ask for gradients
//
// Projecting out-of-bounds points (beyond the field of view) returns undefined
// values. Generally things remain continuous even as we move off the imager
// domain. Pinhole-like projections will work normally if projecting a point
// behind the camera. Splined projections clamp to the nearest spline segment:
// the projection will fly off to infinity quickly since we're extrapolating a
// polynomial, but the function will remain continuous.
bool mrcal_project( // out
                   mrcal_point2_t* q,

                   // Stored as a row-first array of shape (N,2,3). Each row
                   // lives in a mrcal_point3_t.  May be NULL
                   mrcal_point3_t* dq_dp,

                   // core, distortions concatenated. Stored as a row-first
                   // array of shape (N,2,Nintrinsics). This is a DENSE array.
                   // High-parameter-count lens models have very sparse
                   // gradients here, and the internal project() function
                   // returns those sparsely. For now THIS function densifies
                   // all of these. May be NULL
                   double*   dq_dintrinsics,

                   // in
                   const mrcal_point3_t* p,
                   int N,
                   const mrcal_lensmodel_t* lensmodel,
                   // core, distortions concatenated
                   const double* intrinsics)
{
    // The outer logic (outside the loop-over-N-points) is duplicated in
    // mrcal_project() and in the python wrapper definition in _project() and
    // _project_withgrad() in mrcal-genpywrap.py. Please keep them in sync

    // project() doesn't handle cahvore, so I special-case it here
    if(dq_dintrinsics != NULL || dq_dp != NULL)
    {
        mrcal_lensmodel_metadata_t meta = mrcal_lensmodel_metadata(lensmodel);
        if(!meta.has_gradients)
        {
            MSG("mrcal_project(lensmodel='%s') cannot return gradients; this is not yet implemented",
                mrcal_lensmodel_name_unconfigured(lensmodel));
            return false;
        }
    }

    if( lensmodel->type == MRCAL_LENSMODEL_CAHVORE )
        return _mrcal_project_internal_cahvore(q, p, N, intrinsics,
                                               lensmodel->LENSMODEL_CAHVORE__config.linearity);

    int Nintrinsics = mrcal_lensmodel_num_params(lensmodel);

    // Special-case for opencv/pinhole and projection-only. cvProjectPoints2 and
    // project() have a lot of overhead apparently, and calling either in a loop
    // is very slow. I can call it once, and use its fast internal loop,
    // however. This special case does the same thing, but much faster.
    if(dq_dintrinsics == NULL && dq_dp == NULL &&
       (MRCAL_LENSMODEL_IS_OPENCV(lensmodel->type) ||
        lensmodel->type == MRCAL_LENSMODEL_PINHOLE))
    {
        _mrcal_project_internal_opencv( q, NULL,NULL,
                                        p, N, intrinsics, Nintrinsics);
        return true;
    }

    mrcal_projection_precomputed_t precomputed;
    _mrcal_precompute_lensmodel_data(&precomputed, lensmodel);

    return
        _mrcal_project_internal(q, dq_dp, dq_dintrinsics,
                                p, N, lensmodel, intrinsics,
                                Nintrinsics, &precomputed);
}


// Maps a set of distorted 2D imager points q to a 3D vector in camera
// coordinates that produced these pixel observations. The 3D vector is defined
// up-to-length. The returned vectors v are not normalized, and may have any
// length.
//
// This is the "reverse" direction, so an iterative nonlinear optimization is
// performed internally to compute this result. This is much slower than
// mrcal_project. For OpenCV distortions specifically, OpenCV has
// cvUndistortPoints() (and cv2.undistortPoints()), but these are inaccurate:
// https://github.com/opencv/opencv/issues/8811
//
// This function does NOT support CAHVORE
bool mrcal_unproject( // out
                     mrcal_point3_t* out,

                     // in
                     const mrcal_point2_t* q,
                     int N,
                     const mrcal_lensmodel_t* lensmodel,
                     // core, distortions concatenated
                     const double* intrinsics)
{

    mrcal_lensmodel_metadata_t meta = mrcal_lensmodel_metadata(lensmodel);
    if(!meta.has_gradients)
    {
        MSG("mrcal_unproject(lensmodel='%s') is not yet implemented: we need gradients",
            mrcal_lensmodel_name_unconfigured(lensmodel));
        return false;
    }

    mrcal_projection_precomputed_t precomputed;
    _mrcal_precompute_lensmodel_data(&precomputed, lensmodel);

    return _mrcal_unproject_internal(out, q, N, lensmodel, intrinsics, &precomputed);
}

// NOT A PART OF THE EXTERNAL API. This is exported for the mrcal python wrapper
// only
bool _mrcal_unproject_internal( // out
                               mrcal_point3_t* out,

                               // in
                               const mrcal_point2_t* q,
                               int N,
                               const mrcal_lensmodel_t* lensmodel,
                               // core, distortions concatenated
                               const double* intrinsics,
                               const mrcal_projection_precomputed_t* precomputed)
{
    // easy special-cases
    if( lensmodel->type == MRCAL_LENSMODEL_PINHOLE )
    {
        mrcal_unproject_pinhole(out, NULL, q, N, intrinsics);
        return true;
    }
    if( lensmodel->type == MRCAL_LENSMODEL_STEREOGRAPHIC )
    {
        mrcal_unproject_stereographic(out, NULL, q, N, intrinsics);
        return true;
    }
    if( lensmodel->type == MRCAL_LENSMODEL_LONLAT )
    {
        mrcal_unproject_lonlat(out, NULL, q, N, intrinsics);
        return true;
    }
    if( lensmodel->type == MRCAL_LENSMODEL_LATLON )
    {
        mrcal_unproject_latlon(out, NULL, q, N, intrinsics);
        return true;
    }



    // I optimize in the space of the stereographic projection. This is a 2D
    // space with a direct mapping to/from observation vectors with a single
    // singularity directly behind the camera. The allows me to run an
    // unconstrained optimization here
    for(int i=0; i<N; i++)
    {
        void cb(const double*   u,
                double*         x,
                double*         J,
                void*           cookie __attribute__((unused)))
        {
            // u is the constant-fxy-cxy 2D stereographic
            // projection of the hypothesis v. I unproject it stereographically,
            // and project it using the actual model
            mrcal_point2_t dv_du[3];
            mrcal_pose_t frame = {};
            mrcal_unproject_stereographic( &frame.t, dv_du,
                                           (mrcal_point2_t*)u, 1,
                                           intrinsics );

            mrcal_point3_t dq_dtframe[2];
            mrcal_point2_t q_hypothesis;
            project( &q_hypothesis,
                     NULL,NULL,NULL,NULL,NULL,
                     NULL, NULL, NULL, dq_dtframe,
                     NULL,

                     // in
                     intrinsics,
                     NULL,
                     &frame,
                     NULL,
                     true,
                     lensmodel, precomputed,
                     0.0, 0,0);
            x[0] = q_hypothesis.x - q[i].x;
            x[1] = q_hypothesis.y - q[i].y;
            J[0*2 + 0] =
                dq_dtframe[0].x*dv_du[0].x +
                dq_dtframe[0].y*dv_du[1].x +
                dq_dtframe[0].z*dv_du[2].x;
            J[0*2 + 1] =
                dq_dtframe[0].x*dv_du[0].y +
                dq_dtframe[0].y*dv_du[1].y +
                dq_dtframe[0].z*dv_du[2].y;
            J[1*2 + 0] =
                dq_dtframe[1].x*dv_du[0].x +
                dq_dtframe[1].y*dv_du[1].x +
                dq_dtframe[1].z*dv_du[2].x;
            J[1*2 + 1] =
                dq_dtframe[1].x*dv_du[0].y +
                dq_dtframe[1].y*dv_du[1].y +
                dq_dtframe[1].z*dv_du[2].y;
        }


        const double fx = intrinsics[0];
        const double fy = intrinsics[1];
        const double cx = intrinsics[2];
        const double cy = intrinsics[3];

        // WARNING: This should go away. For some reason, the 0.7 path makes unproject() converge better, and it makes the tests pass. But it's not even right!
#if 0
        out->xyz[0] = (q[i].x-cx)/fx;
        out->xyz[1] = (q[i].y-cy)/fy;
#else
        // Seed from a perfect stereographic projection, pushed towards the
        // center a bit. Normally I'd set out[] to q[i], but for some models
        // (OPENCV8 for instance) this pushes us into a place where stuff
        // doesn't converge anymore. This produces a more stable solution, and
        // my tests pass
        out->xyz[0] = (q[i].x-cx)*0.7 + cx;
        out->xyz[1] = (q[i].y-cy)*0.7 + cy;

        // something like this makes more sense, but it doesn't work! The tests still fail
        // out->xyz[0] = (q[i].x-cx)/fx * 0.7;
        // out->xyz[1] = (q[i].y-cy)/fy * 0.7;
#endif





        dogleg_parameters2_t dogleg_parameters;
        dogleg_getDefaultParameters(&dogleg_parameters);
        dogleg_parameters.dogleg_debug = 0;
        double norm2x =
            dogleg_optimize_dense2(out->xyz, 2, 2, cb, NULL,
                                   &dogleg_parameters,
                                   NULL);
        //This needs to be precise; if it isn't, I barf. Shouldn't happen
        //very often

        static bool already_complained = false;
        if(norm2x/2.0 > 1e-4)
        {
            if(!already_complained)
            {
                // MSG("WARNING: I wasn't able to precisely compute some points. norm2x=%f. Returning nan for those. Will complain just once",
                //     norm2x);
                already_complained = true;
            }
            double nan = strtod("NAN", NULL);
            out->xyz[0] = nan;
            out->xyz[1] = nan;
        }
        else
        {
            // out[0,1] is the stereographic representation of the observation
            // vector using idealized fx,fy,cx,cy. This is already the right
            // thing if we're reporting in 2d. Otherwise I need to unproject

            // This is the normal no-error path
            mrcal_unproject_stereographic((mrcal_point3_t*)out, NULL,
                                          (mrcal_point2_t*)out, 1,
                                          intrinsics);
            if(!model_supports_projection_behind_camera(lensmodel) && out->xyz[2] < 0.0)
            {
                out->xyz[0] *= -1.0;
                out->xyz[1] *= -1.0;
                out->xyz[2] *= -1.0;
            }
        }

        // Advance to the next point. Error or not
        out++;
    }
    return true;
}

// The following functions define/use the layout of the state vector. In general
// I do:
//
//   intrinsics_cam0
//   intrinsics_cam1
//   intrinsics_cam2
//   ...
//   extrinsics_cam1
//   extrinsics_cam2
//   extrinsics_cam3
//   ...
//   frame0
//   frame1
//   frame2
//   ....
//   calobject_warp0
//   calobject_warp1
//   ...

// From real values to unit-scale values. Optimizer sees unit-scale values
static int pack_solver_state_intrinsics( // out
                                         double* p, // subset based on problem_selections

                                         // in
                                         const double* intrinsics, // ALL variables. Not a subset
                                         const mrcal_lensmodel_t* lensmodel,
                                         mrcal_problem_selections_t problem_selections,
                                         int Ncameras_intrinsics )
{
    int i_state = 0;
    const int Nintrinsics  = mrcal_lensmodel_num_params(lensmodel);
    const int Ncore        = modelHasCore_fxfycxcy(lensmodel) ? 4 : 0;
    const int Ndistortions = Nintrinsics - Ncore;

    for(int icam_intrinsics=0; icam_intrinsics < Ncameras_intrinsics; icam_intrinsics++)
    {
        if( problem_selections.do_optimize_intrinsics_core && Ncore )
        {
            const mrcal_intrinsics_core_t* intrinsics_core = (const mrcal_intrinsics_core_t*)intrinsics;
            p[i_state++] = intrinsics_core->focal_xy [0] / SCALE_INTRINSICS_FOCAL_LENGTH;
            p[i_state++] = intrinsics_core->focal_xy [1] / SCALE_INTRINSICS_FOCAL_LENGTH;
            p[i_state++] = intrinsics_core->center_xy[0] / SCALE_INTRINSICS_CENTER_PIXEL;
            p[i_state++] = intrinsics_core->center_xy[1] / SCALE_INTRINSICS_CENTER_PIXEL;
        }

        if( problem_selections.do_optimize_intrinsics_distortions )

            for(int i = 0; i<Ndistortions; i++)
                p[i_state++] = intrinsics[Ncore + i] / SCALE_DISTORTION;

        intrinsics = &intrinsics[Nintrinsics];
    }
    return i_state;
}
// It is ugly to have this as separate from pack_solver_state_intrinsics(), but
// I am tired. THIS function uses only intrinsic arrays that respect the skipped
// optimization variables in problem_selections. And this function works inline
static int pack_solver_state_intrinsics_subset_to_subset( // out,in
                                         double* p, // subset based on problem_selections

                                         // in
                                         const mrcal_lensmodel_t* lensmodel,
                                         mrcal_problem_selections_t problem_selections,
                                         int Ncameras_intrinsics )
{
    if( !problem_selections.do_optimize_intrinsics_core &&
        !problem_selections.do_optimize_intrinsics_distortions )
        return 0;

    int i_state = 0;
    const int Nintrinsics  = mrcal_lensmodel_num_params(lensmodel);
    const int Ncore        = modelHasCore_fxfycxcy(lensmodel) ? 4 : 0;
    const int Ndistortions = Nintrinsics - Ncore;

    for(int icam_intrinsics=0; icam_intrinsics < Ncameras_intrinsics; icam_intrinsics++)
    {
        if( problem_selections.do_optimize_intrinsics_core && Ncore )
        {
            p[i_state++] /= SCALE_INTRINSICS_FOCAL_LENGTH;
            p[i_state++] /= SCALE_INTRINSICS_FOCAL_LENGTH;
            p[i_state++] /= SCALE_INTRINSICS_CENTER_PIXEL;
            p[i_state++] /= SCALE_INTRINSICS_CENTER_PIXEL;
        }

        if( problem_selections.do_optimize_intrinsics_distortions )
            for(int i = 0; i<Ndistortions; i++)
                p[i_state++] /= SCALE_DISTORTION;
    }
    return i_state;
}
static void pack_solver_state( // out
                              double* p,

                              // in
                              const mrcal_lensmodel_t* lensmodel,
                              const double* intrinsics, // Ncameras_intrinsics of these
                              const mrcal_pose_t*            extrinsics_fromref, // Ncameras_extrinsics of these
                              const mrcal_pose_t*            frames_toref,     // Nframes of these
                              const mrcal_point3_t*          points,     // Npoints of these
                              const mrcal_calobject_warp_t*  calobject_warp, // 1 of these
                              mrcal_problem_selections_t problem_selections,
                              int Ncameras_intrinsics, int Ncameras_extrinsics, int Nframes,
                              int Npoints_variable,

                              int Nstate_ref)
{
    int i_state = 0;

    i_state += pack_solver_state_intrinsics( p, intrinsics,
                                             lensmodel, problem_selections,
                                             Ncameras_intrinsics );

    if( problem_selections.do_optimize_extrinsics )
        for(int icam_extrinsics=0; icam_extrinsics < Ncameras_extrinsics; icam_extrinsics++)
        {
            p[i_state++] = extrinsics_fromref[icam_extrinsics].r.xyz[0] / SCALE_ROTATION_CAMERA;
            p[i_state++] = extrinsics_fromref[icam_extrinsics].r.xyz[1] / SCALE_ROTATION_CAMERA;
            p[i_state++] = extrinsics_fromref[icam_extrinsics].r.xyz[2] / SCALE_ROTATION_CAMERA;

            p[i_state++] = extrinsics_fromref[icam_extrinsics].t.xyz[0] / SCALE_TRANSLATION_CAMERA;
            p[i_state++] = extrinsics_fromref[icam_extrinsics].t.xyz[1] / SCALE_TRANSLATION_CAMERA;
            p[i_state++] = extrinsics_fromref[icam_extrinsics].t.xyz[2] / SCALE_TRANSLATION_CAMERA;
        }

    if( problem_selections.do_optimize_frames )
    {
        for(int iframe = 0; iframe < Nframes; iframe++)
        {
            p[i_state++] = frames_toref[iframe].r.xyz[0] / SCALE_ROTATION_FRAME;
            p[i_state++] = frames_toref[iframe].r.xyz[1] / SCALE_ROTATION_FRAME;
            p[i_state++] = frames_toref[iframe].r.xyz[2] / SCALE_ROTATION_FRAME;

            p[i_state++] = frames_toref[iframe].t.xyz[0] / SCALE_TRANSLATION_FRAME;
            p[i_state++] = frames_toref[iframe].t.xyz[1] / SCALE_TRANSLATION_FRAME;
            p[i_state++] = frames_toref[iframe].t.xyz[2] / SCALE_TRANSLATION_FRAME;
        }

        for(int i_point = 0; i_point < Npoints_variable; i_point++)
        {
            p[i_state++] = points[i_point].xyz[0] / SCALE_POSITION_POINT;
            p[i_state++] = points[i_point].xyz[1] / SCALE_POSITION_POINT;
            p[i_state++] = points[i_point].xyz[2] / SCALE_POSITION_POINT;
        }
    }

    if( problem_selections.do_optimize_calobject_warp )
    {
        p[i_state++] = calobject_warp->cx / SCALE_CALOBJECT_WARP_CX;
        p[i_state++] = calobject_warp->cy / SCALE_CALOBJECT_WARP_CX;
        p[i_state++] = calobject_warp->x2 / SCALE_CALOBJECT_WARP;
        p[i_state++] = calobject_warp->xy / SCALE_CALOBJECT_WARP;
        p[i_state++] = calobject_warp->y2 / SCALE_CALOBJECT_WARP;
    }

    assert(i_state == Nstate_ref);
}

// Same as above, but packs/unpacks a vector instead of structures
void mrcal_pack_solver_state_vector( // out, in
                                     double* p, // FULL state on input, unitless
                                                // state on output

                                     // in
                                     int Ncameras_intrinsics, int Ncameras_extrinsics,
                                     int Nframes,
                                     int Npoints, int Npoints_fixed,
                                     mrcal_problem_selections_t problem_selections,
                                     const mrcal_lensmodel_t* lensmodel)
{
    int Npoints_variable = Npoints - Npoints_fixed;

    int i_state = 0;

    i_state += pack_solver_state_intrinsics_subset_to_subset( p,
                                             lensmodel, problem_selections,
                                             Ncameras_intrinsics );

    static_assert( offsetof(mrcal_pose_t, r) == 0,                   "mrcal_pose_t has expected structure");
    static_assert( offsetof(mrcal_pose_t, t) == 3*sizeof(double),    "mrcal_pose_t has expected structure");
    if( problem_selections.do_optimize_extrinsics )
        for(int icam_extrinsics=0; icam_extrinsics < Ncameras_extrinsics; icam_extrinsics++)
        {
            mrcal_pose_t* extrinsics_fromref = (mrcal_pose_t*)(&p[i_state]);

            p[i_state++] = extrinsics_fromref->r.xyz[0] / SCALE_ROTATION_CAMERA;
            p[i_state++] = extrinsics_fromref->r.xyz[1] / SCALE_ROTATION_CAMERA;
            p[i_state++] = extrinsics_fromref->r.xyz[2] / SCALE_ROTATION_CAMERA;

            p[i_state++] = extrinsics_fromref->t.xyz[0] / SCALE_TRANSLATION_CAMERA;
            p[i_state++] = extrinsics_fromref->t.xyz[1] / SCALE_TRANSLATION_CAMERA;
            p[i_state++] = extrinsics_fromref->t.xyz[2] / SCALE_TRANSLATION_CAMERA;
        }

    if( problem_selections.do_optimize_frames )
    {
        for(int iframe = 0; iframe < Nframes; iframe++)
        {
            mrcal_pose_t* frames_toref = (mrcal_pose_t*)(&p[i_state]);
            p[i_state++] = frames_toref->r.xyz[0] / SCALE_ROTATION_FRAME;
            p[i_state++] = frames_toref->r.xyz[1] / SCALE_ROTATION_FRAME;
            p[i_state++] = frames_toref->r.xyz[2] / SCALE_ROTATION_FRAME;

            p[i_state++] = frames_toref->t.xyz[0] / SCALE_TRANSLATION_FRAME;
            p[i_state++] = frames_toref->t.xyz[1] / SCALE_TRANSLATION_FRAME;
            p[i_state++] = frames_toref->t.xyz[2] / SCALE_TRANSLATION_FRAME;
        }

        for(int i_point = 0; i_point < Npoints_variable; i_point++)
        {
            mrcal_point3_t* points = (mrcal_point3_t*)(&p[i_state]);
            p[i_state++] = points->xyz[0] / SCALE_POSITION_POINT;
            p[i_state++] = points->xyz[1] / SCALE_POSITION_POINT;
            p[i_state++] = points->xyz[2] / SCALE_POSITION_POINT;
        }
    }

    if( problem_selections.do_optimize_calobject_warp )
    {
        mrcal_calobject_warp_t* calobject_warp = (mrcal_calobject_warp_t*)(&p[i_state]);
        p[i_state++] = calobject_warp->cx / SCALE_CALOBJECT_WARP_CX;
        p[i_state++] = calobject_warp->cy / SCALE_CALOBJECT_WARP_CX;
        p[i_state++] = calobject_warp->x2 / SCALE_CALOBJECT_WARP;
        p[i_state++] = calobject_warp->xy / SCALE_CALOBJECT_WARP;
        p[i_state++] = calobject_warp->y2 / SCALE_CALOBJECT_WARP;
    }
}

static int unpack_solver_state_intrinsics( // out

                                           // Ncameras_intrinsics of these
                                           double* intrinsics, // ALL variables. Not a subset.
                                                               // I don't touch the elemnents I'm
                                                               // not optimizing

                                           // in
                                           const double* p, // subset based on problem_selections
                                           const mrcal_lensmodel_t* lensmodel,
                                           mrcal_problem_selections_t problem_selections,
                                           int intrinsics_stride,
                                           int Ncameras_intrinsics )
{
    if( !problem_selections.do_optimize_intrinsics_core &&
        !problem_selections.do_optimize_intrinsics_distortions )
        return 0;

    const int Nintrinsics = mrcal_lensmodel_num_params(lensmodel);
    const int Ncore       = modelHasCore_fxfycxcy(lensmodel) ? 4 : 0;

    int i_state = 0;
    for(int icam_intrinsics=0; icam_intrinsics < Ncameras_intrinsics; icam_intrinsics++)
    {
        if( problem_selections.do_optimize_intrinsics_core && Ncore )
        {
            intrinsics[icam_intrinsics*intrinsics_stride + 0] = p[i_state++] * SCALE_INTRINSICS_FOCAL_LENGTH;
            intrinsics[icam_intrinsics*intrinsics_stride + 1] = p[i_state++] * SCALE_INTRINSICS_FOCAL_LENGTH;
            intrinsics[icam_intrinsics*intrinsics_stride + 2] = p[i_state++] * SCALE_INTRINSICS_CENTER_PIXEL;
            intrinsics[icam_intrinsics*intrinsics_stride + 3] = p[i_state++] * SCALE_INTRINSICS_CENTER_PIXEL;
        }

        if( problem_selections.do_optimize_intrinsics_distortions )
        {
            for(int i = 0; i<Nintrinsics-Ncore; i++)
                intrinsics[icam_intrinsics*intrinsics_stride + Ncore + i] = p[i_state++] * SCALE_DISTORTION;
        }
    }
    return i_state;
}
// It is ugly to have this as separate from unpack_solver_state_intrinsics(),
// but I am tired. THIS function uses only intrinsic arrays that respect the
// skipped optimization variables in problem_selections. And this function works
// inline
static int unpack_solver_state_intrinsics_subset_to_subset( // in,out
                                           double* p, // subset based on problem_selections

                                           // in
                                           const mrcal_lensmodel_t* lensmodel,
                                           mrcal_problem_selections_t problem_selections,
                                           int Ncameras_intrinsics )
{
    if( !problem_selections.do_optimize_intrinsics_core &&
        !problem_selections.do_optimize_intrinsics_distortions )
        return 0;

    int i_state = 0;
    const int Nintrinsics  = mrcal_lensmodel_num_params(lensmodel);
    const int Ncore        = modelHasCore_fxfycxcy(lensmodel) ? 4 : 0;
    const int Ndistortions = Nintrinsics - Ncore;

    for(int icam_intrinsics=0; icam_intrinsics < Ncameras_intrinsics; icam_intrinsics++)
    {
        if( problem_selections.do_optimize_intrinsics_core && Ncore )
        {
            p[i_state++] *= SCALE_INTRINSICS_FOCAL_LENGTH;
            p[i_state++] *= SCALE_INTRINSICS_FOCAL_LENGTH;
            p[i_state++] *= SCALE_INTRINSICS_CENTER_PIXEL;
            p[i_state++] *= SCALE_INTRINSICS_CENTER_PIXEL;
        }

        if( problem_selections.do_optimize_intrinsics_distortions )
            for(int i = 0; i<Ndistortions; i++)
                p[i_state++] *= SCALE_DISTORTION;
    }
    return i_state;
}

static int unpack_solver_state_extrinsics_one(// out
                                              mrcal_pose_t* extrinsic,

                                              // in
                                              const double* p)
{
    int i_state = 0;
    extrinsic->r.xyz[0] = p[i_state++] * SCALE_ROTATION_CAMERA;
    extrinsic->r.xyz[1] = p[i_state++] * SCALE_ROTATION_CAMERA;
    extrinsic->r.xyz[2] = p[i_state++] * SCALE_ROTATION_CAMERA;

    extrinsic->t.xyz[0] = p[i_state++] * SCALE_TRANSLATION_CAMERA;
    extrinsic->t.xyz[1] = p[i_state++] * SCALE_TRANSLATION_CAMERA;
    extrinsic->t.xyz[2] = p[i_state++] * SCALE_TRANSLATION_CAMERA;
    return i_state;
}

static int unpack_solver_state_framert_one(// out
                                           mrcal_pose_t* frame,

                                           // in
                                           const double* p)
{
    int i_state = 0;
    frame->r.xyz[0] = p[i_state++] * SCALE_ROTATION_FRAME;
    frame->r.xyz[1] = p[i_state++] * SCALE_ROTATION_FRAME;
    frame->r.xyz[2] = p[i_state++] * SCALE_ROTATION_FRAME;

    frame->t.xyz[0] = p[i_state++] * SCALE_TRANSLATION_FRAME;
    frame->t.xyz[1] = p[i_state++] * SCALE_TRANSLATION_FRAME;
    frame->t.xyz[2] = p[i_state++] * SCALE_TRANSLATION_FRAME;
    return i_state;

}

static int unpack_solver_state_point_one(// out
                                         mrcal_point3_t* point,

                                         // in
                                         const double* p)
{
    int i_state = 0;
    point->xyz[0] = p[i_state++] * SCALE_POSITION_POINT;
    point->xyz[1] = p[i_state++] * SCALE_POSITION_POINT;
    point->xyz[2] = p[i_state++] * SCALE_POSITION_POINT;
    return i_state;
}

static int unpack_solver_state_calobject_warp(// out
                                              mrcal_calobject_warp_t* calobject_warp,

                                              // in
                                              const double* p)
{
    int i_state = 0;
    calobject_warp->cx = p[i_state++] * SCALE_CALOBJECT_WARP_CX;
    calobject_warp->cy = p[i_state++] * SCALE_CALOBJECT_WARP_CX;
    calobject_warp->x2 = p[i_state++] * SCALE_CALOBJECT_WARP;
    calobject_warp->xy = p[i_state++] * SCALE_CALOBJECT_WARP;
    calobject_warp->y2 = p[i_state++] * SCALE_CALOBJECT_WARP;
    return i_state;
}

// From unit-scale values to real values. Optimizer sees unit-scale values
static void unpack_solver_state( // out

                                 // ALL intrinsics; whether we're optimizing
                                 // them or not. Don't touch the parts of this
                                 // array we're not optimizing
                                 double* intrinsics_all,                 // Ncameras_intrinsics of these

                                 mrcal_pose_t*       extrinsics_fromref, // Ncameras_extrinsics of these
                                 mrcal_pose_t*       frames_toref,       // Nframes of these
                                 mrcal_point3_t*     points,             // Npoints of these
                                 mrcal_calobject_warp_t* calobject_warp, // 1 of these

                                 // in
                                 const double* p,
                                 const mrcal_lensmodel_t* lensmodel,
                                 mrcal_problem_selections_t problem_selections,
                                 int Ncameras_intrinsics, int Ncameras_extrinsics, int Nframes, int Npoints_variable,

                                 int Nstate_ref)
{
    int i_state = unpack_solver_state_intrinsics(intrinsics_all,
                                                 p, lensmodel, problem_selections,
                                                 mrcal_lensmodel_num_params(lensmodel),
                                                 Ncameras_intrinsics);

    if( problem_selections.do_optimize_extrinsics )
        for(int icam_extrinsics=0; icam_extrinsics < Ncameras_extrinsics; icam_extrinsics++)
            i_state += unpack_solver_state_extrinsics_one( &extrinsics_fromref[icam_extrinsics], &p[i_state] );

    if( problem_selections.do_optimize_frames )
    {
        for(int iframe = 0; iframe < Nframes; iframe++)
            i_state += unpack_solver_state_framert_one( &frames_toref[iframe], &p[i_state] );
        for(int i_point = 0; i_point < Npoints_variable; i_point++)
            i_state += unpack_solver_state_point_one( &points[i_point], &p[i_state] );
    }

    if( problem_selections.do_optimize_calobject_warp )
        i_state += unpack_solver_state_calobject_warp(calobject_warp, &p[i_state]);

    assert(i_state == Nstate_ref);
}
// Same as above, but packs/unpacks a vector instead of structures
void mrcal_unpack_solver_state_vector( // out, in
                                       double* p, // unitless state on input,
                                                  // scaled, meaningful state on
                                                  // output

                                       // in
                                       int Ncameras_intrinsics, int Ncameras_extrinsics,
                                       int Nframes,
                                       int Npoints, int Npoints_fixed,
                                       mrcal_problem_selections_t problem_selections,
                                       const mrcal_lensmodel_t* lensmodel)
{
    int Npoints_variable = Npoints - Npoints_fixed;

    int i_state =
        unpack_solver_state_intrinsics_subset_to_subset(p,
                                                        lensmodel, problem_selections,
                                                        Ncameras_intrinsics);

    if( problem_selections.do_optimize_extrinsics )
    {
        static_assert( offsetof(mrcal_pose_t, r) == 0,
                       "mrcal_pose_t has expected structure");
        static_assert( offsetof(mrcal_pose_t, t) == 3*sizeof(double),
                       "mrcal_pose_t has expected structure");

        mrcal_pose_t* extrinsics_fromref = (mrcal_pose_t*)(&p[i_state]);
        for(int icam_extrinsics=0; icam_extrinsics < Ncameras_extrinsics; icam_extrinsics++)
            i_state += unpack_solver_state_extrinsics_one( &extrinsics_fromref[icam_extrinsics], &p[i_state] );
    }

    if( problem_selections.do_optimize_frames )
    {
        mrcal_pose_t* frames_toref = (mrcal_pose_t*)(&p[i_state]);
        for(int iframe = 0; iframe < Nframes; iframe++)
            i_state += unpack_solver_state_framert_one( &frames_toref[iframe], &p[i_state] );
        mrcal_point3_t* points = (mrcal_point3_t*)(&p[i_state]);
        for(int i_point = 0; i_point < Npoints_variable; i_point++)
            i_state += unpack_solver_state_point_one( &points[i_point], &p[i_state] );
    }
    if( problem_selections.do_optimize_calobject_warp )
    {
        mrcal_calobject_warp_t* calobject_warp = (mrcal_calobject_warp_t*)(&p[i_state]);
        i_state += unpack_solver_state_calobject_warp(calobject_warp, &p[i_state]);
    }
}

int mrcal_state_index_intrinsics(int icam_intrinsics,
                                 int Ncameras_intrinsics, int Ncameras_extrinsics,
                                 int Nframes,
                                 int Npoints, int Npoints_fixed, int Nobservations_board,
                                 mrcal_problem_selections_t problem_selections,
                                 const mrcal_lensmodel_t* lensmodel)
{
    if(Ncameras_intrinsics <= 0)
        return -1;
    int Nintrinsics = mrcal_num_intrinsics_optimization_params(problem_selections, lensmodel);
    if(Nintrinsics <= 0)
        return -1;
    if(!(0 <= icam_intrinsics && icam_intrinsics < Ncameras_intrinsics))
        return -1;
    return icam_intrinsics * Nintrinsics;
}

int mrcal_num_states_intrinsics(int Ncameras_intrinsics,
                                mrcal_problem_selections_t problem_selections,
                                const mrcal_lensmodel_t* lensmodel)
{
    return
        Ncameras_intrinsics *
        mrcal_num_intrinsics_optimization_params(problem_selections, lensmodel);
}

int mrcal_state_index_extrinsics(int icam_extrinsics,
                                 int Ncameras_intrinsics, int Ncameras_extrinsics,
                                 int Nframes,
                                 int Npoints, int Npoints_fixed, int Nobservations_board,
                                 mrcal_problem_selections_t problem_selections,
                                 const mrcal_lensmodel_t* lensmodel)
{
    if(Ncameras_extrinsics <= 0)
        return -1;
    if(!problem_selections.do_optimize_extrinsics)
        return -1;
    if(!(0 <= icam_extrinsics && icam_extrinsics < Ncameras_extrinsics))
        return -1;

    return
        mrcal_num_states_intrinsics(Ncameras_intrinsics,
                                    problem_selections,
                                    lensmodel) +
        (icam_extrinsics*6);
}

int mrcal_num_states_extrinsics(int Ncameras_extrinsics,
                                mrcal_problem_selections_t problem_selections)
{
    return problem_selections.do_optimize_extrinsics ? (6*Ncameras_extrinsics) : 0;
}

int mrcal_state_index_frames(int iframe,
                             int Ncameras_intrinsics, int Ncameras_extrinsics,
                             int Nframes,
                             int Npoints, int Npoints_fixed, int Nobservations_board,
                             mrcal_problem_selections_t problem_selections,
                             const mrcal_lensmodel_t* lensmodel)
{
    if(Nframes <= 0)
        return -1;
    if(!problem_selections.do_optimize_frames)
        return -1;
    if(!(0 <= iframe && iframe < Nframes))
        return -1;

    return
        mrcal_num_states_intrinsics(Ncameras_intrinsics,
                                    problem_selections,
                                    lensmodel) +
        mrcal_num_states_extrinsics(Ncameras_extrinsics,
                                    problem_selections) +
        (iframe*6);
}

int mrcal_num_states_frames(int Nframes,
                            mrcal_problem_selections_t problem_selections)
{
    return problem_selections.do_optimize_frames ? (6*Nframes) : 0;
}

int mrcal_state_index_points(int i_point,
                             int Ncameras_intrinsics, int Ncameras_extrinsics,
                             int Nframes,
                             int Npoints, int Npoints_fixed, int Nobservations_board,
                             mrcal_problem_selections_t problem_selections,
                             const mrcal_lensmodel_t* lensmodel)
{
    if(Npoints - Npoints_fixed <= 0)
        return -1;
    if(!problem_selections.do_optimize_frames)
        return -1;
    if(!(0 <= i_point && i_point < Npoints - Npoints_fixed))
        return -1;

    return
        mrcal_num_states_intrinsics(Ncameras_intrinsics,
                                    problem_selections,
                                    lensmodel) +
        mrcal_num_states_extrinsics(Ncameras_extrinsics,
                                    problem_selections) +
        mrcal_num_states_frames    (Nframes,
                                    problem_selections) +
        (i_point*3);
}

int mrcal_num_states_points(int Npoints, int Npoints_fixed,
                            mrcal_problem_selections_t problem_selections)
{
    int Npoints_variable = Npoints - Npoints_fixed;
    return problem_selections.do_optimize_frames ? (Npoints_variable*3) : 0;
}

int mrcal_state_index_calobject_warp(int Ncameras_intrinsics, int Ncameras_extrinsics,
                                     int Nframes,
                                     int Npoints, int Npoints_fixed, int Nobservations_board,
                                     mrcal_problem_selections_t problem_selections,
                                     const mrcal_lensmodel_t* lensmodel)
{
    if(!problem_selections.do_optimize_calobject_warp)
        return -1;

    return
        mrcal_num_states_intrinsics(Ncameras_intrinsics,
                                    problem_selections,
                                    lensmodel) +
        mrcal_num_states_extrinsics(Ncameras_extrinsics,
                                    problem_selections) +
        mrcal_num_states_frames    (Nframes,
                                    problem_selections) +
        mrcal_num_states_points    (Npoints, Npoints_fixed,
                                    problem_selections);
}

int mrcal_num_states_calobject_warp(mrcal_problem_selections_t problem_selections,
                                    int Nobservations_board)
{
    if(problem_selections.do_optimize_calobject_warp && Nobservations_board>0)
        return MRCAL_NSTATE_CALOBJECT_WARP;
    return 0;
}

// Reports the icam_extrinsics corresponding to a given icam_intrinsics. On
// success, the result is written to *icam_extrinsics, and we return true. If
// the given camera is at the reference coordinate system, it has no extrinsics,
// and we report -1. This query only makes sense for a calibration problem:
// we're observing a moving object with stationary cameras. If we have moving
// cameras, there won't be a single icam_extrinsics for a given icam_intrinsics,
// and we report an error by returning false
bool mrcal_corresponding_icam_extrinsics(// out
                                         int* icam_extrinsics,

                                         // in
                                         int icam_intrinsics,
                                         int Ncameras_intrinsics,
                                         int Ncameras_extrinsics,
                                         int Nobservations_board,
                                         const mrcal_observation_board_t* observations_board,
                                         int Nobservations_point,
                                         const mrcal_observation_point_t* observations_point)
{
    if( !(Ncameras_intrinsics == Ncameras_extrinsics ||
          Ncameras_intrinsics == Ncameras_extrinsics+1 ) )
    {
        MSG("Cannot compute icam_extrinsics. I don't have a pure calibration problem");
        return false;
    }

    int icam_map_to_extrinsics[Ncameras_intrinsics];
    int icam_map_to_intrinsics[Ncameras_extrinsics+1];
    for(int i=0; i<Ncameras_intrinsics;   i++) icam_map_to_extrinsics[i] = -100;
    for(int i=0; i<Ncameras_extrinsics+1; i++) icam_map_to_intrinsics[i] = -100;


    bool check( const mrcal_camera_index_t* icam, int i, const char* what)
    {
        int icam_intrinsics = icam->intrinsics;
        int icam_extrinsics = icam->extrinsics;

        if(icam_extrinsics < 0) icam_extrinsics = -1;

        if(icam_map_to_intrinsics[icam_extrinsics+1] == -100)
            icam_map_to_intrinsics[icam_extrinsics+1] = icam_intrinsics;
        else if(icam_map_to_intrinsics[icam_extrinsics+1] != icam_intrinsics)
        {
            MSG("Cannot compute icam_extrinsics. I don't have a pure calibration problem: %s observation %d has icam_intrinsics,icam_extrinsics %d,%d while I saw %d,%d previously",
                what, i,
                icam_map_to_intrinsics[icam_extrinsics+1], icam_extrinsics,
                icam_intrinsics, icam_extrinsics);
            return false;
        }

        if(icam_map_to_extrinsics[icam_intrinsics] == -100)
            icam_map_to_extrinsics[icam_intrinsics] = icam_extrinsics;
        else if(icam_map_to_extrinsics[icam_intrinsics] != icam_extrinsics)
        {
            MSG("Cannot compute icam_extrinsics. I don't have a pure calibration problem: %s observation %d has icam_intrinsics,icam_extrinsics %d,%d while I saw %d,%d previously",
                what, i,
                icam_intrinsics, icam_map_to_extrinsics[icam_intrinsics],
                icam_intrinsics, icam_extrinsics);
            return false;
        }
        return true;
    }


    for(int i=0; i<Nobservations_board; i++)
        if(!check( &observations_board[i].icam, i, "board"))
            return false;
    for(int i=0; i<Nobservations_point; i++)
        if(!check( &observations_point[i].icam, i, "point"))
            return false;

    *icam_extrinsics = icam_map_to_extrinsics[icam_intrinsics];

    return true;
}

// Doing this myself instead of hooking into the logic in libdogleg for now.
// Bring back the fancy libdogleg logic once everything stabilizes
static
bool markOutliers(// output, input

                  // the weight stored in each mrcal_point3_t.z indicates outlierness
                  // on entry AND on exit. Outliers have weight < 0.0
                  mrcal_point3_t* observations_board_pool,

                  // output
                  int* Noutliers,

                  // input
                  const mrcal_observation_board_t* observations_board,
                  int Nobservations_board,
                  int calibration_object_width_n,
                  int calibration_object_height_n,

                  const double* x_measurements,
                  double observed_pixel_uncertainty,
                  bool verbose)
{
    // I define an outlier as a feature that's > k stdevs past the mean. I make
    // a broad assumption that the error distribution is normally-distributed,
    // with mean 0. This is reasonable because this function is applied after
    // running the optimization.
    //
    // The threshold stdev is the larger of
    //
    // - The stdev of my observed residuals
    // - The expected stdev of my noise passed-in as the
    //   observed_pixel_uncertainty
    //
    // The rationale:
    //
    // - If I have a really good solve, the stdev of my data set will be very
    //   low, so deviations off that already-very-good solve aren't important. I
    //   use the expected-noise stdev in this case
    //
    // - If the solve isn't great, my errors may exceed the expected-noise stdev
    //   (if my model doesn't fit very well, say). In that case I want to use
    //   the stdev from the data
    //
    // This assumes that the given obsered_pixel_uncertainty isn't very
    // well-known
    //
    // I have two separate thresholds. If any measurements are worse than the
    // higher threshold, then I will need to reoptimize, so I throw out some
    // extra points: all points worse than the lower threshold. This serves to
    // reduce the required re-optimizations

    // threshold. +- 3sigma includes 99.7% of the data in a normal distribution
    const double k0 = 3.0;
    const double k1 = 3.5;
    *Noutliers = 0;

    int i_pt,i_feature;


#define LOOP_FEATURE_BEGIN()                                            \
    i_feature = 0;                                                      \
    for(int i_observation_board=0;                                      \
        i_observation_board<Nobservations_board;                         \
        i_observation_board++)                                          \
    {                                                                   \
        const mrcal_observation_board_t* observation = &observations_board[i_observation_board]; \
        const int icam_intrinsics = observation->icam.intrinsics;     \
        for(i_pt=0;                                                     \
            i_pt < calibration_object_width_n*calibration_object_height_n; \
            i_pt++, i_feature++)                                        \
        {                                                               \
            const mrcal_point3_t* pt_observed = &observations_board_pool[i_feature]; \
            double* weight = &observations_board_pool[i_feature].z;


#define LOOP_FEATURE_END() \
    }}


    double sum_weight = 0.0;
    double var = 0.0;
    LOOP_FEATURE_BEGIN()
    {
        if(*weight <= 0.0)
        {
            (*Noutliers)++;
            continue;
        }

        double dx = x_measurements[2*i_feature + 0];
        double dy = x_measurements[2*i_feature + 1];

        var += *weight * (dx*dx + dy*dy);
        sum_weight += *weight;
    }
    LOOP_FEATURE_END();
    var /= (2.*sum_weight);

    var = fmax(var, observed_pixel_uncertainty*observed_pixel_uncertainty);

    bool markedAny = false;
    LOOP_FEATURE_BEGIN()
    {
        if(*weight <= 0.0)
          continue;

        double dx = x_measurements[2*i_feature + 0];
        double dy = x_measurements[2*i_feature + 1];
        if(dx*dx > k1*k1*var ||
           dy*dy > k1*k1*var )
        {
            *weight   = -1.0;
            markedAny = true;
            (*Noutliers)++;

            // MSG_IF_VERBOSE("Feature %d looks like an outlier. x/y are %f/%f stdevs off mean. Observed stdev: %f, limit: %f",
            //                i_feature, dx/sqrt(var), dy/sqrt(var), sqrt(var), k1);


        }
    }
    LOOP_FEATURE_END();

    if(!markedAny)
        return false;

    // Some measurements were past the worse threshold, so I throw out a bit
    // extra to leave some margin so that the next re-optimization would be the
    // last. Hopefully
    LOOP_FEATURE_BEGIN()
    {
        if(*weight < 0)
          continue;

        double dx = x_measurements[2*i_feature + 0];
        double dy = x_measurements[2*i_feature + 1];
        if(dx*dx > k0*k0*var ||
           dy*dy > k0*k0*var )
        {
            *weight *= -1.0;
            (*Noutliers)++;

            // MSG("Feature %d looks like an outlier. x/y are %f/%f stdevs off mean. Observed stdev: %f, limit: %f",
            //                i_feature, dx/sqrt(var), dy/sqrt(var), sqrt(var), k0);

        }
    }
    LOOP_FEATURE_END();
    return true;

#undef LOOP_FEATURE_BEGIN
#undef LOOP_FEATURE_END
}

typedef struct
{
    // these are all UNPACKED
    const double*         intrinsics;         // Ncameras_intrinsics * NlensParams of these
    const mrcal_pose_t*   extrinsics_fromref; // Ncameras_extrinsics of these. Transform FROM the reference frame
    const mrcal_pose_t*   frames_toref;       // Nframes of these.    Transform TO the reference frame
    const mrcal_point3_t* points;             // Npoints of these.    In the reference frame
    const mrcal_calobject_warp_t* calobject_warp; // 1 of these. May be NULL if !problem_selections.do_optimize_calobject_warp

    // in
    int Ncameras_intrinsics, Ncameras_extrinsics, Nframes;
    int Npoints, Npoints_fixed;

    const mrcal_observation_board_t* observations_board;
    const mrcal_point3_t* observations_board_pool;
    int Nobservations_board;

    const mrcal_observation_point_t* observations_point;
    int Nobservations_point;

    bool verbose;

    mrcal_lensmodel_t lensmodel;
    mrcal_projection_precomputed_t precomputed;
    const int* imagersizes; // Ncameras_intrinsics*2 of these

    mrcal_problem_selections_t          problem_selections;
    const mrcal_problem_constants_t* problem_constants;

    double calibration_object_spacing;
    int calibration_object_width_n;
    int calibration_object_height_n;

    const int Nmeasurements, N_j_nonzero, Nintrinsics;
    const char* reportFitMsg;
} callback_context_t;

static
void optimizer_callback(// input state
                       const double*   packed_state,

                       // output measurements
                       double*         x,

                       // Jacobian
                       cholmod_sparse* Jt,

                       const callback_context_t* ctx)
{
    double norm2_error = 0.0;

    int    iJacobian          = 0;
    int    iMeasurement       = 0;

    int*    Jrowptr = Jt ? (int*)   Jt->p : NULL;
    int*    Jcolidx = Jt ? (int*)   Jt->i : NULL;
    double* Jval    = Jt ? (double*)Jt->x : NULL;
#define STORE_JACOBIAN(col, g)                  \
    do                                          \
    {                                           \
        if(Jt) {                                \
            Jcolidx[ iJacobian ] = col;         \
            Jval   [ iJacobian ] = g;           \
        }                                       \
        iJacobian++;                            \
    } while(0)
#define STORE_JACOBIAN2(col0, g0, g1)           \
    do                                          \
    {                                           \
        if(Jt) {                                \
            Jcolidx[ iJacobian+0 ] = col0+0;    \
            Jval   [ iJacobian+0 ] = g0;        \
            Jcolidx[ iJacobian+1 ] = col0+1;    \
            Jval   [ iJacobian+1 ] = g1;        \
        }                                       \
        iJacobian += 2;                         \
    } while(0)
#define STORE_JACOBIAN3(col0, g0, g1, g2)           \
    do                                              \
    {                                               \
        if(Jt) {                                    \
            Jcolidx[ iJacobian+0 ] = col0+0;        \
            Jval   [ iJacobian+0 ] = g0;            \
            Jcolidx[ iJacobian+1 ] = col0+1;        \
            Jval   [ iJacobian+1 ] = g1;            \
            Jcolidx[ iJacobian+2 ] = col0+2;        \
            Jval   [ iJacobian+2 ] = g2;            \
        }                                           \
        iJacobian += 3;                             \
    } while(0)
#define STORE_JACOBIAN_N(col0, g0, scale, N)        \
    do                                              \
    {                                               \
        if(Jt) {                                    \
            for(int i=0; i<N; i++)                  \
            {                                       \
                Jcolidx[ iJacobian+i ] = col0+i;    \
                Jval   [ iJacobian+i ] = ((g0)==NULL) ? 0.0 : ((scale)*(g0)[i]); \
            }                                       \
        }                                           \
        iJacobian += N;                             \
    } while(0)


    int Ncore = modelHasCore_fxfycxcy(&ctx->lensmodel) ? 4 : 0;
    int Ncore_state = (modelHasCore_fxfycxcy(&ctx->lensmodel) &&
                       ctx->problem_selections.do_optimize_intrinsics_core) ? 4 : 0;

    // If I'm locking down some parameters, then the state vector contains a
    // subset of my data. I reconstitute the intrinsics and extrinsics here.
    // I do the frame poses later. This is a good way to do it if I have few
    // cameras. With many cameras (this will be slow)

    // WARNING: sparsify this. This is potentially a BIG thing on the stack
    double intrinsics_all[ctx->Ncameras_intrinsics][ctx->Nintrinsics];
    mrcal_pose_t camera_rt[ctx->Ncameras_extrinsics];

    mrcal_calobject_warp_t calobject_warp_local = {};
    const int i_var_calobject_warp =
        mrcal_state_index_calobject_warp(ctx->Ncameras_intrinsics, ctx->Ncameras_extrinsics,
                                         ctx->Nframes,
                                         ctx->Npoints, ctx->Npoints_fixed, ctx->Nobservations_board,
                                         ctx->problem_selections, &ctx->lensmodel);
    if(ctx->problem_selections.do_optimize_calobject_warp)
        unpack_solver_state_calobject_warp(&calobject_warp_local, &packed_state[i_var_calobject_warp]);
    else if(ctx->calobject_warp != NULL)
        calobject_warp_local = *ctx->calobject_warp;

    for(int icam_intrinsics=0;
        icam_intrinsics<ctx->Ncameras_intrinsics;
        icam_intrinsics++)
    {
        // Construct the FULL intrinsics vector, based on either the
        // optimization vector or the inputs, depending on what we're optimizing
        double* intrinsics_here  = &intrinsics_all[icam_intrinsics][0];
        double* distortions_here = &intrinsics_all[icam_intrinsics][Ncore];

        int i_var_intrinsics =
            mrcal_state_index_intrinsics(icam_intrinsics,
                                         ctx->Ncameras_intrinsics, ctx->Ncameras_extrinsics,
                                         ctx->Nframes,
                                         ctx->Npoints, ctx->Npoints_fixed, ctx->Nobservations_board,
                                         ctx->problem_selections, &ctx->lensmodel);
        if(Ncore)
        {
            if( ctx->problem_selections.do_optimize_intrinsics_core )
            {
                intrinsics_here[0] = packed_state[i_var_intrinsics++] * SCALE_INTRINSICS_FOCAL_LENGTH;
                intrinsics_here[1] = packed_state[i_var_intrinsics++] * SCALE_INTRINSICS_FOCAL_LENGTH;
                intrinsics_here[2] = packed_state[i_var_intrinsics++] * SCALE_INTRINSICS_CENTER_PIXEL;
                intrinsics_here[3] = packed_state[i_var_intrinsics++] * SCALE_INTRINSICS_CENTER_PIXEL;
            }
            else
                memcpy( intrinsics_here,
                        &ctx->intrinsics[ctx->Nintrinsics*icam_intrinsics],
                        Ncore*sizeof(double) );
        }
        if( ctx->problem_selections.do_optimize_intrinsics_distortions )
        {
            for(int i = 0; i<ctx->Nintrinsics-Ncore; i++)
                distortions_here[i] = packed_state[i_var_intrinsics++] * SCALE_DISTORTION;
        }
        else
            memcpy( distortions_here,
                    &ctx->intrinsics[ctx->Nintrinsics*icam_intrinsics + Ncore],
                    (ctx->Nintrinsics-Ncore)*sizeof(double) );
    }
    for(int icam_extrinsics=0;
        icam_extrinsics<ctx->Ncameras_extrinsics;
        icam_extrinsics++)
    {
        if( icam_extrinsics < 0 ) continue;

        const int i_var_camera_rt =
            mrcal_state_index_extrinsics(icam_extrinsics,
                                         ctx->Ncameras_intrinsics, ctx->Ncameras_extrinsics,
                                         ctx->Nframes,
                                         ctx->Npoints, ctx->Npoints_fixed, ctx->Nobservations_board,
                                         ctx->problem_selections, &ctx->lensmodel);
        if(ctx->problem_selections.do_optimize_extrinsics)
            unpack_solver_state_extrinsics_one(&camera_rt[icam_extrinsics], &packed_state[i_var_camera_rt]);
        else
            memcpy(&camera_rt[icam_extrinsics], &ctx->extrinsics_fromref[icam_extrinsics], sizeof(mrcal_pose_t));
    }

    int i_feature = 0;
    for(int i_observation_board = 0;
        i_observation_board < ctx->Nobservations_board;
        i_observation_board++)
    {
        const mrcal_observation_board_t* observation = &ctx->observations_board[i_observation_board];

        const int icam_intrinsics = observation->icam.intrinsics;
        const int icam_extrinsics = observation->icam.extrinsics;
        const int iframe          = observation->iframe;


        // Some of these are bogus if problem_selections says they're inactive
        const int i_var_frame_rt =
            mrcal_state_index_frames(iframe,
                                     ctx->Ncameras_intrinsics, ctx->Ncameras_extrinsics,
                                     ctx->Nframes,
                                     ctx->Npoints, ctx->Npoints_fixed, ctx->Nobservations_board,
                                     ctx->problem_selections, &ctx->lensmodel);

        mrcal_pose_t frame_rt;
        if(ctx->problem_selections.do_optimize_frames)
            unpack_solver_state_framert_one(&frame_rt, &packed_state[i_var_frame_rt]);
        else
            memcpy(&frame_rt, &ctx->frames_toref[iframe], sizeof(mrcal_pose_t));

        const int i_var_intrinsics =
            mrcal_state_index_intrinsics(icam_intrinsics,
                                         ctx->Ncameras_intrinsics, ctx->Ncameras_extrinsics,
                                         ctx->Nframes,
                                         ctx->Npoints, ctx->Npoints_fixed, ctx->Nobservations_board,
                                         ctx->problem_selections, &ctx->lensmodel);
        // invalid if icam_extrinsics < 0, but unused in that case
        const int i_var_camera_rt  =
            mrcal_state_index_extrinsics(icam_extrinsics,
                                         ctx->Ncameras_intrinsics, ctx->Ncameras_extrinsics,
                                         ctx->Nframes,
                                         ctx->Npoints, ctx->Npoints_fixed, ctx->Nobservations_board,
                                         ctx->problem_selections, &ctx->lensmodel);

        // these are computed in respect to the real-unit parameters,
        // NOT the unit-scale parameters used by the optimizer
        mrcal_point3_t dq_drcamera       [ctx->calibration_object_width_n*ctx->calibration_object_height_n][2];
        mrcal_point3_t dq_dtcamera       [ctx->calibration_object_width_n*ctx->calibration_object_height_n][2];
        mrcal_point3_t dq_drframe        [ctx->calibration_object_width_n*ctx->calibration_object_height_n][2];
        mrcal_point3_t dq_dtframe        [ctx->calibration_object_width_n*ctx->calibration_object_height_n][2];
        mrcal_calobject_warp_t dq_dcalobject_warp[ctx->calibration_object_width_n*ctx->calibration_object_height_n][2];
        mrcal_point2_t q_hypothesis      [ctx->calibration_object_width_n*ctx->calibration_object_height_n];
        // I get the intrinsics gradients in separate arrays, possibly sparsely.
        // All the data lives in dq_dintrinsics_pool_double[], with the other data
        // indicating the meaning of the values in the pool.
        //
        // dq_dfxy serves a special-case for a perspective core. Such models
        // are very common, and they have x = fx vx/vz + cx and y = fy vy/vz +
        // cy. So x depends on fx and NOT on fy, and similarly for y. Similar
        // for cx,cy, except we know the gradient value beforehand. I support
        // this case explicitly here. I store dx/dfx and dy/dfy; no cross terms
        double dq_dintrinsics_pool_double[ctx->calibration_object_width_n*ctx->calibration_object_height_n*2*(1+ctx->Nintrinsics)];
        int    dq_dintrinsics_pool_int   [ctx->calibration_object_width_n*ctx->calibration_object_height_n];
        double* dq_dfxy = NULL;
        double* dq_dintrinsics_nocore = NULL;
        gradient_sparse_meta_t gradient_sparse_meta = {};

        int splined_intrinsics_grad_irun = 0;

        project(q_hypothesis,

                ctx->problem_selections.do_optimize_intrinsics_core || ctx->problem_selections.do_optimize_intrinsics_distortions ?
                  dq_dintrinsics_pool_double : NULL,
                ctx->problem_selections.do_optimize_intrinsics_core || ctx->problem_selections.do_optimize_intrinsics_distortions ?
                  dq_dintrinsics_pool_int : NULL,
                &dq_dfxy, &dq_dintrinsics_nocore, &gradient_sparse_meta,

                ctx->problem_selections.do_optimize_extrinsics ?
                (mrcal_point3_t*)dq_drcamera : NULL,
                ctx->problem_selections.do_optimize_extrinsics ?
                (mrcal_point3_t*)dq_dtcamera : NULL,
                ctx->problem_selections.do_optimize_frames ?
                (mrcal_point3_t*)dq_drframe : NULL,
                ctx->problem_selections.do_optimize_frames ?
                (mrcal_point3_t*)dq_dtframe : NULL,
                ctx->problem_selections.do_optimize_calobject_warp ?
                (mrcal_calobject_warp_t*)dq_dcalobject_warp : NULL,

                // input
                intrinsics_all[icam_intrinsics],
                &camera_rt[icam_extrinsics], &frame_rt,
                ctx->calobject_warp == NULL ? NULL : &calobject_warp_local,
                icam_extrinsics < 0,
                &ctx->lensmodel, &ctx->precomputed,
                ctx->calibration_object_spacing,
                ctx->calibration_object_width_n,
                ctx->calibration_object_height_n);

        for(int i_pt=0;
            i_pt < ctx->calibration_object_width_n*ctx->calibration_object_height_n;
            i_pt++, i_feature++)
        {
            const mrcal_point3_t* qx_qy_w__observed = &ctx->observations_board_pool[i_feature];
            double weight = qx_qy_w__observed->z;

            if(weight >= 0.0)
            {
                // I have my two measurements (dx, dy). I propagate their
                // gradient and store them
                for( int i_xy=0; i_xy<2; i_xy++ )
                {
                    const double err = (q_hypothesis[i_pt].xy[i_xy] - qx_qy_w__observed->xyz[i_xy]) * weight;

                    if( ctx->reportFitMsg )
                    {
                        MSG("%s: obs/frame/cam_i/cam_e/dot: %d %d %d %d %d err: %g",
                            ctx->reportFitMsg,
                            i_observation_board, iframe, icam_intrinsics, icam_extrinsics, i_pt, err);
                        continue;
                    }

                    if(Jt) Jrowptr[iMeasurement] = iJacobian;
                    x[iMeasurement] = err;
                    norm2_error += err*err;

                    if( ctx->problem_selections.do_optimize_intrinsics_core )
                    {
                        // fx,fy. x depends on fx only. y depends on fy only
                        STORE_JACOBIAN( i_var_intrinsics + i_xy,
                                        dq_dfxy[i_pt*2 + i_xy] *
                                        weight * SCALE_INTRINSICS_FOCAL_LENGTH );

                        // cx,cy. The gradients here are known to be 1. And x depends on cx only. And y depends on cy only
                        STORE_JACOBIAN( i_var_intrinsics + i_xy+2,
                                        weight * SCALE_INTRINSICS_CENTER_PIXEL );
                    }

                    if( ctx->problem_selections.do_optimize_intrinsics_distortions )
                    {
                        if(gradient_sparse_meta.pool != NULL)
                        {
                            // u = stereographic(p)
                            // q = (u + deltau(u)) * f + c
                            //
                            // Intrinsics:
                            //   dq/diii = f ddeltau/diii
                            //
                            // ddeltau/diii = flatten(ABCDx[0..3] * ABCDy[0..3])
                            const int ivar0 = dq_dintrinsics_pool_int[splined_intrinsics_grad_irun] -
                                ( ctx->problem_selections.do_optimize_intrinsics_core ? 0 : 4 );

                            const int     len   = gradient_sparse_meta.run_side_length;
                            const double* ABCDx = &gradient_sparse_meta.pool[len*2*splined_intrinsics_grad_irun + 0];
                            const double* ABCDy = &gradient_sparse_meta.pool[len*2*splined_intrinsics_grad_irun + len];

                            const int ivar_stridey = gradient_sparse_meta.ivar_stridey;
                            const double* fxy = &intrinsics_all[icam_intrinsics][0];

                            for(int iy=0; iy<len; iy++)
                                for(int ix=0; ix<len; ix++)
                                    STORE_JACOBIAN( i_var_intrinsics + ivar0 + iy*ivar_stridey + ix*2 + i_xy,
                                                    ABCDx[ix]*ABCDy[iy]*fxy[i_xy] *
                                                    weight * SCALE_DISTORTION );
                        }
                        else
                        {
                            for(int i=0; i<ctx->Nintrinsics-Ncore; i++)
                                STORE_JACOBIAN( i_var_intrinsics+Ncore_state + i,
                                                dq_dintrinsics_nocore[i_pt*2*(ctx->Nintrinsics-Ncore) +
                                                                       i_xy*(ctx->Nintrinsics-Ncore) +
                                                                       i] *
                                                weight * SCALE_DISTORTION );
                        }
                    }

                    if( ctx->problem_selections.do_optimize_extrinsics )
                        if( icam_extrinsics >= 0 )
                        {
                            STORE_JACOBIAN3( i_var_camera_rt + 0,
                                             dq_drcamera[i_pt][i_xy].xyz[0] *
                                             weight * SCALE_ROTATION_CAMERA,
                                             dq_drcamera[i_pt][i_xy].xyz[1] *
                                             weight * SCALE_ROTATION_CAMERA,
                                             dq_drcamera[i_pt][i_xy].xyz[2] *
                                             weight * SCALE_ROTATION_CAMERA);
                            STORE_JACOBIAN3( i_var_camera_rt + 3,
                                             dq_dtcamera[i_pt][i_xy].xyz[0] *
                                             weight * SCALE_TRANSLATION_CAMERA,
                                             dq_dtcamera[i_pt][i_xy].xyz[1] *
                                             weight * SCALE_TRANSLATION_CAMERA,
                                             dq_dtcamera[i_pt][i_xy].xyz[2] *
                                             weight * SCALE_TRANSLATION_CAMERA);
                        }

                    if( ctx->problem_selections.do_optimize_frames )
                    {
                        STORE_JACOBIAN3( i_var_frame_rt + 0,
                                         dq_drframe[i_pt][i_xy].xyz[0] *
                                         weight * SCALE_ROTATION_FRAME,
                                         dq_drframe[i_pt][i_xy].xyz[1] *
                                         weight * SCALE_ROTATION_FRAME,
                                         dq_drframe[i_pt][i_xy].xyz[2] *
                                         weight * SCALE_ROTATION_FRAME);
                        STORE_JACOBIAN3( i_var_frame_rt + 3,
                                         dq_dtframe[i_pt][i_xy].xyz[0] *
                                         weight * SCALE_TRANSLATION_FRAME,
                                         dq_dtframe[i_pt][i_xy].xyz[1] *
                                         weight * SCALE_TRANSLATION_FRAME,
                                         dq_dtframe[i_pt][i_xy].xyz[2] *
                                         weight * SCALE_TRANSLATION_FRAME);
                    }

                    if( ctx->problem_selections.do_optimize_calobject_warp )
                    {
                        static_assert(offsetof(mrcal_calobject_warp_t,cx) == 0,
                                      "Here I assume that cx,cy lead mrcal_calobject_warp_t");
                        static_assert(offsetof(mrcal_calobject_warp_t,cy) == 1*sizeof(double),
                                      "Here I assume that cx,cy lead mrcal_calobject_warp_t");
                        STORE_JACOBIAN_N( i_var_calobject_warp,
                                          dq_dcalobject_warp[i_pt][i_xy].values,
                                          weight * SCALE_CALOBJECT_WARP_CX,
                                          2);
                        STORE_JACOBIAN_N( i_var_calobject_warp+2,
                                          &dq_dcalobject_warp[i_pt][i_xy].values[2],
                                          weight * SCALE_CALOBJECT_WARP,
                                          MRCAL_NSTATE_CALOBJECT_WARP-2);
                    }

                    iMeasurement++;
                }
            }
            else
            {
                // Outlier.

                // This is arbitrary. I'm skipping this observation, so I don't
                // touch the projection results, and I set the measurement and
                // all its gradients to 0. I need to have SOME dependency on the
                // frame parameters to ensure a full-rank Hessian, so if we're
                // skipping all observations for this frame the system will
                // become singular. I don't currently handle this. libdogleg
                // will complain loudly, and add small diagonal L2
                // regularization terms
                for( int i_xy=0; i_xy<2; i_xy++ )
                {
                    const double err = 0.0;

                    if( ctx->reportFitMsg )
                    {
                        MSG( "%s: obs/frame/cam_i/cam_e/dot: %d %d %d %d %d err: %g",
                             ctx->reportFitMsg,
                             i_observation_board, iframe, icam_intrinsics, icam_extrinsics, i_pt, err);
                        continue;
                    }

                    if(Jt) Jrowptr[iMeasurement] = iJacobian;
                    x[iMeasurement] = err;
                    norm2_error += err*err;

                    if( ctx->problem_selections.do_optimize_intrinsics_core )
                    {
                        STORE_JACOBIAN( i_var_intrinsics + i_xy,   0.0 );
                        STORE_JACOBIAN( i_var_intrinsics + i_xy+2, 0.0 );
                    }

                    if( ctx->problem_selections.do_optimize_intrinsics_distortions )
                    {
                        if(gradient_sparse_meta.pool != NULL)
                        {
                            const int ivar0 = dq_dintrinsics_pool_int[splined_intrinsics_grad_irun] -
                                ( ctx->problem_selections.do_optimize_intrinsics_core ? 0 : 4 );
                            const int len          = gradient_sparse_meta.run_side_length;
                            const int ivar_stridey = gradient_sparse_meta.ivar_stridey;

                            for(int iy=0; iy<len; iy++)
                                for(int ix=0; ix<len; ix++)
                                    STORE_JACOBIAN( i_var_intrinsics + ivar0 + iy*ivar_stridey + ix*2 + i_xy, 0.0 );
                        }
                        else
                        {
                            for(int i=0; i<ctx->Nintrinsics-Ncore; i++)
                                STORE_JACOBIAN( i_var_intrinsics+Ncore_state + i, 0.0 );
                        }
                    }

                    if( ctx->problem_selections.do_optimize_extrinsics )
                        if( icam_extrinsics >= 0 )
                        {
                            STORE_JACOBIAN3( i_var_camera_rt + 0, 0.0, 0.0, 0.0);
                            STORE_JACOBIAN3( i_var_camera_rt + 3, 0.0, 0.0, 0.0);
                        }

                    if( ctx->problem_selections.do_optimize_frames )
                    {
                        // Arbitrary differences between the dimensions to keep
                        // my Hessian non-singular. This is 100% arbitrary. I'm
                        // skipping these measurements so these variables
                        // actually don't affect the computation at all
                        STORE_JACOBIAN3( i_var_frame_rt + 0, 0,0,0);
                        STORE_JACOBIAN3( i_var_frame_rt + 3, 0,0,0);
                    }

                    if( ctx->problem_selections.do_optimize_calobject_warp )
                        STORE_JACOBIAN_N( i_var_calobject_warp,
                                          (double*)NULL, 0.0,
                                          MRCAL_NSTATE_CALOBJECT_WARP);

                    iMeasurement++;
                }
            }
            if(gradient_sparse_meta.pool != NULL)
                splined_intrinsics_grad_irun++;
        }
    }

    // Handle all the point observations. This is VERY similar to the
    // board-observation loop above. Please consolidate
    for(int i_observation_point = 0;
        i_observation_point < ctx->Nobservations_point;
        i_observation_point++)
    {
        const mrcal_observation_point_t* observation = &ctx->observations_point[i_observation_point];

        const int icam_intrinsics = observation->icam.intrinsics;
        const int icam_extrinsics = observation->icam.extrinsics;
        const int i_point          = observation->i_point;
        const bool use_position_from_state =
            ctx->problem_selections.do_optimize_frames &&
            i_point < ctx->Npoints - ctx->Npoints_fixed;

        const mrcal_point3_t* qx_qy_w__observed = &observation->px;
        double weight = qx_qy_w__observed->z;

        if(weight <= 0.0)
        {
            // Outlier. Cost = 0. Jacobians are 0 too, but I must preserve the
            // structure
            const int i_var_intrinsics =
                mrcal_state_index_intrinsics(icam_intrinsics,
                                             ctx->Ncameras_intrinsics, ctx->Ncameras_extrinsics,
                                             ctx->Nframes,
                                             ctx->Npoints, ctx->Npoints_fixed, ctx->Nobservations_board,
                                             ctx->problem_selections, &ctx->lensmodel);
            // invalid if icam_extrinsics < 0, but unused in that case
            const int i_var_camera_rt  =
                mrcal_state_index_extrinsics(icam_extrinsics,
                                             ctx->Ncameras_intrinsics, ctx->Ncameras_extrinsics,
                                             ctx->Nframes,
                                             ctx->Npoints, ctx->Npoints_fixed, ctx->Nobservations_board,
                                             ctx->problem_selections, &ctx->lensmodel);
            const int i_var_point      =
                mrcal_state_index_points(i_point,
                                         ctx->Ncameras_intrinsics, ctx->Ncameras_extrinsics,
                                         ctx->Nframes,
                                         ctx->Npoints, ctx->Npoints_fixed, ctx->Nobservations_board,
                                         ctx->problem_selections, &ctx->lensmodel);

            // I have my two measurements (dx, dy). I propagate their
            // gradient and store them
            for( int i_xy=0; i_xy<2; i_xy++ )
            {
                if(Jt) Jrowptr[iMeasurement] = iJacobian;
                x[iMeasurement] = 0;

                if( ctx->problem_selections.do_optimize_intrinsics_core )
                {
                    // fx,fy. x depends on fx only. y depends on fy only
                    STORE_JACOBIAN( i_var_intrinsics + i_xy, 0 );

                    // cx,cy. The gradients here are known to be 1. And x depends on cx only. And y depends on cy only
                    STORE_JACOBIAN( i_var_intrinsics + i_xy+2, 0);
                }

                if( ctx->problem_selections.do_optimize_intrinsics_distortions )
                {
                    if( (ctx->problem_selections.do_optimize_intrinsics_core || ctx->problem_selections.do_optimize_intrinsics_distortions) &&
                        ctx->lensmodel.type == MRCAL_LENSMODEL_SPLINED_STEREOGRAPHIC )
                    {
                        // sparse gradient. This is an outlier, so it doesn't
                        // matter which points I say I depend on, as long as I
                        // pick the right number, and says that j=0. I pick the
                        // control points at the start because why not
                        const mrcal_LENSMODEL_SPLINED_STEREOGRAPHIC__config_t* config =
                            &ctx->lensmodel.LENSMODEL_SPLINED_STEREOGRAPHIC__config;
                        int len = config->order+1;
                        for(int i=0; i<len*len; i++)
                            STORE_JACOBIAN( i_var_intrinsics+Ncore_state + i, 0);
                    }
                    else
                        for(int i=0; i<ctx->Nintrinsics-Ncore; i++)
                            STORE_JACOBIAN( i_var_intrinsics+Ncore_state + i, 0);
                }

                if(icam_extrinsics >= 0 && ctx->problem_selections.do_optimize_extrinsics )
                {
                    STORE_JACOBIAN3( i_var_camera_rt + 0, 0,0,0 );
                    STORE_JACOBIAN3( i_var_camera_rt + 3, 0,0,0 );
                }

                if( use_position_from_state )
                    STORE_JACOBIAN3( i_var_point, 0,0,0 );

                iMeasurement++;
            }

            if(Jt) Jrowptr[iMeasurement] = iJacobian;
            x[iMeasurement] = 0;
            if(icam_extrinsics >= 0 && ctx->problem_selections.do_optimize_extrinsics )
            {
                STORE_JACOBIAN3( i_var_camera_rt + 0, 0,0,0 );
                STORE_JACOBIAN3( i_var_camera_rt + 3, 0,0,0 );
            }
            if( use_position_from_state )
                STORE_JACOBIAN3( i_var_point, 0,0,0 );
            iMeasurement++;

            continue;
        }


        const int i_var_intrinsics =
            mrcal_state_index_intrinsics(icam_intrinsics,
                                         ctx->Ncameras_intrinsics, ctx->Ncameras_extrinsics,
                                         ctx->Nframes,
                                         ctx->Npoints, ctx->Npoints_fixed, ctx->Nobservations_board,
                                         ctx->problem_selections, &ctx->lensmodel);
        // invalid if icam_extrinsics < 0, but unused in that case
        const int i_var_camera_rt  =
            mrcal_state_index_extrinsics(icam_extrinsics,
                                         ctx->Ncameras_intrinsics, ctx->Ncameras_extrinsics,
                                         ctx->Nframes,
                                         ctx->Npoints, ctx->Npoints_fixed, ctx->Nobservations_board,
                                         ctx->problem_selections, &ctx->lensmodel);
        const int i_var_point      =
            mrcal_state_index_points(i_point,
                                     ctx->Ncameras_intrinsics, ctx->Ncameras_extrinsics,
                                     ctx->Nframes,
                                     ctx->Npoints, ctx->Npoints_fixed, ctx->Nobservations_board,
                                     ctx->problem_selections, &ctx->lensmodel);
        mrcal_point3_t point_ref;
        if(use_position_from_state)
            unpack_solver_state_point_one(&point_ref, &packed_state[i_var_point]);
        else
            point_ref = ctx->points[i_point];


        // WARNING: "compute size(dq_dintrinsics_pool_double) correctly and maybe bounds-check"
        double dq_dintrinsics_pool_double[2*(1+ctx->Nintrinsics)];
        int    dq_dintrinsics_pool_int   [1];
        double* dq_dfxy                             = NULL;
        double* dq_dintrinsics_nocore               = NULL;
        gradient_sparse_meta_t gradient_sparse_meta = {};

        mrcal_point3_t dq_drcamera[2];
        mrcal_point3_t dq_dtcamera[2];
        mrcal_point3_t dq_dpoint  [2];

        // The array reference [-3] is intended, but the compiler throws a
        // warning. I silence it here
#pragma GCC diagnostic push
#pragma GCC diagnostic ignored "-Warray-bounds"
        mrcal_point2_t q_hypothesis;
        project(&q_hypothesis,

                ctx->problem_selections.do_optimize_intrinsics_core || ctx->problem_selections.do_optimize_intrinsics_distortions ?
                dq_dintrinsics_pool_double : NULL,
                ctx->problem_selections.do_optimize_intrinsics_core || ctx->problem_selections.do_optimize_intrinsics_distortions ?
                dq_dintrinsics_pool_int : NULL,
                &dq_dfxy, &dq_dintrinsics_nocore, &gradient_sparse_meta,

                ctx->problem_selections.do_optimize_extrinsics ?
                dq_drcamera : NULL,
                ctx->problem_selections.do_optimize_extrinsics ?
                dq_dtcamera : NULL,
                NULL, // frame rotation. I only have a point position
                use_position_from_state ? dq_dpoint : NULL,
                NULL,

                // input
                intrinsics_all[icam_intrinsics],
                &camera_rt[icam_extrinsics],

                // I only have the point position, so the 'rt' memory
                // points 3 back. The fake "r" here will not be
                // referenced
                (mrcal_pose_t*)(&point_ref.xyz[-3]),
                NULL,

                icam_extrinsics < 0,
                &ctx->lensmodel, &ctx->precomputed,
                0,0,0);
#pragma GCC diagnostic pop

        // I have my two measurements (dx, dy). I propagate their
        // gradient and store them
        for( int i_xy=0; i_xy<2; i_xy++ )
        {
            const double err = (q_hypothesis.xy[i_xy] - qx_qy_w__observed->xyz[i_xy])*weight;

            if(Jt) Jrowptr[iMeasurement] = iJacobian;
            x[iMeasurement] = err;
            norm2_error += err*err;

            if( ctx->problem_selections.do_optimize_intrinsics_core )
            {
                // fx,fy. x depends on fx only. y depends on fy only
                STORE_JACOBIAN( i_var_intrinsics + i_xy,
                                dq_dfxy[i_xy] *
                                weight * SCALE_INTRINSICS_FOCAL_LENGTH );

                // cx,cy. The gradients here are known to be 1. And x depends on cx only. And y depends on cy only
                STORE_JACOBIAN( i_var_intrinsics + i_xy+2,
                                weight * SCALE_INTRINSICS_CENTER_PIXEL );
            }

            if( ctx->problem_selections.do_optimize_intrinsics_distortions )
            {
                if(gradient_sparse_meta.pool != NULL)
                {
                    // u = stereographic(p)
                    // q = (u + deltau(u)) * f + c
                    //
                    // Intrinsics:
                    //   dq/diii = f ddeltau/diii
                    //
                    // ddeltau/diii = flatten(ABCDx[0..3] * ABCDy[0..3])
                    const int ivar0 = dq_dintrinsics_pool_int[0] -
                        ( ctx->problem_selections.do_optimize_intrinsics_core ? 0 : 4 );

                    const int     len   = gradient_sparse_meta.run_side_length;
                    const double* ABCDx = &gradient_sparse_meta.pool[0];
                    const double* ABCDy = &gradient_sparse_meta.pool[len];

                    const int ivar_stridey = gradient_sparse_meta.ivar_stridey;
                    const double* fxy = &intrinsics_all[icam_intrinsics][0];

                    for(int iy=0; iy<len; iy++)
                        for(int ix=0; ix<len; ix++)
                        {
                            STORE_JACOBIAN( i_var_intrinsics + ivar0 + iy*ivar_stridey + ix*2 + i_xy,
                                            ABCDx[ix]*ABCDy[iy]*fxy[i_xy] *
                                            weight * SCALE_DISTORTION );
                        }
                }
                else
                {
                    for(int i=0; i<ctx->Nintrinsics-Ncore; i++)
                        STORE_JACOBIAN( i_var_intrinsics+Ncore_state + i,
                                        dq_dintrinsics_nocore[i_xy*(ctx->Nintrinsics-Ncore) +
                                                               i] *
                                        weight * SCALE_DISTORTION );
                }
            }

            if( ctx->problem_selections.do_optimize_extrinsics )
                if( icam_extrinsics >= 0 )
                {
                    STORE_JACOBIAN3( i_var_camera_rt + 0,
                                     dq_drcamera[i_xy].xyz[0] *
                                     weight * SCALE_ROTATION_CAMERA,
                                     dq_drcamera[i_xy].xyz[1] *
                                     weight * SCALE_ROTATION_CAMERA,
                                     dq_drcamera[i_xy].xyz[2] *
                                     weight * SCALE_ROTATION_CAMERA);
                    STORE_JACOBIAN3( i_var_camera_rt + 3,
                                     dq_dtcamera[i_xy].xyz[0] *
                                     weight * SCALE_TRANSLATION_CAMERA,
                                     dq_dtcamera[i_xy].xyz[1] *
                                     weight * SCALE_TRANSLATION_CAMERA,
                                     dq_dtcamera[i_xy].xyz[2] *
                                     weight * SCALE_TRANSLATION_CAMERA);
                }

            if( use_position_from_state )
                STORE_JACOBIAN3( i_var_point,
                                 dq_dpoint[i_xy].xyz[0] *
                                 weight * SCALE_POSITION_POINT,
                                 dq_dpoint[i_xy].xyz[1] *
                                 weight * SCALE_POSITION_POINT,
                                 dq_dpoint[i_xy].xyz[2] *
                                 weight * SCALE_POSITION_POINT);

            iMeasurement++;
        }

        // Now the range normalization (make sure the range isn't
        // aphysically high or aphysically low). This code is copied from
        // project(). PLEASE consolidate
        void get_penalty(// out
                         double* penalty, double* dpenalty_ddistsq,

                         // in
                         // SIGNED distance. <0 means "behind the camera"
                         const double distsq)
        {
            const double maxsq = ctx->problem_constants->point_max_range*ctx->problem_constants->point_max_range;
            if(distsq > maxsq)
            {
                *penalty = weight * (distsq/maxsq - 1.0);
                *dpenalty_ddistsq = weight*(1. / maxsq);
                return;
            }

            const double minsq = ctx->problem_constants->point_min_range*ctx->problem_constants->point_min_range;
            if(distsq < minsq)
            {
                // too close OR behind the camera
                *penalty = weight*(1.0 - distsq/minsq);
                *dpenalty_ddistsq = weight*(-1. / minsq);
                return;
            }

            *penalty = *dpenalty_ddistsq = 0.0;
        }


        if(icam_extrinsics < 0)
        {
            double distsq =
                point_ref.x*point_ref.x +
                point_ref.y*point_ref.y +
                point_ref.z*point_ref.z;
            double penalty, dpenalty_ddistsq;
            if(model_supports_projection_behind_camera(&ctx->lensmodel) ||
               point_ref.z > 0.0)
                get_penalty(&penalty, &dpenalty_ddistsq, distsq);
            else
            {
                get_penalty(&penalty, &dpenalty_ddistsq, -distsq);
                dpenalty_ddistsq *= -1.;
            }

            if(Jt) Jrowptr[iMeasurement] = iJacobian;
            x[iMeasurement] = penalty;
            norm2_error += penalty*penalty;

            if( use_position_from_state )
            {
                double scale = 2.0 * dpenalty_ddistsq * SCALE_POSITION_POINT;
                STORE_JACOBIAN3( i_var_point,
                                 scale*point_ref.x,
                                 scale*point_ref.y,
                                 scale*point_ref.z );
            }

            iMeasurement++;
        }
        else
        {
            // I need to transform the point. I already computed
            // this stuff in project()...
            double Rc[3*3];
            double d_Rc_rc[9*3];

            mrcal_R_from_r(Rc,
                           d_Rc_rc,
                           camera_rt[icam_extrinsics].r.xyz);

            mrcal_point3_t pcam;
            mul_vec3_gen33t_vout(point_ref.xyz, Rc, pcam.xyz);
            add_vec(3, pcam.xyz, camera_rt[icam_extrinsics].t.xyz);

            double distsq =
                pcam.x*pcam.x +
                pcam.y*pcam.y +
                pcam.z*pcam.z;
            double penalty, dpenalty_ddistsq;
            if(model_supports_projection_behind_camera(&ctx->lensmodel) ||
               pcam.z > 0.0)
                get_penalty(&penalty, &dpenalty_ddistsq, distsq);
            else
            {
                get_penalty(&penalty, &dpenalty_ddistsq, -distsq);
                dpenalty_ddistsq *= -1.;
            }

            if(Jt) Jrowptr[iMeasurement] = iJacobian;
            x[iMeasurement] = penalty;
            norm2_error += penalty*penalty;

            if( ctx->problem_selections.do_optimize_extrinsics )
            {
                // pcam.x       = Rc[row0]*point*SCALE + tc
                // d(pcam.x)/dr = d(Rc[row0])/drc*point*SCALE
                // d(Rc[row0])/drc is 3x3 matrix at &d_Rc_rc[0]
                double d_ptcamx_dr[3];
                double d_ptcamy_dr[3];
                double d_ptcamz_dr[3];
                mul_vec3_gen33_vout( point_ref.xyz, &d_Rc_rc[9*0], d_ptcamx_dr );
                mul_vec3_gen33_vout( point_ref.xyz, &d_Rc_rc[9*1], d_ptcamy_dr );
                mul_vec3_gen33_vout( point_ref.xyz, &d_Rc_rc[9*2], d_ptcamz_dr );

                STORE_JACOBIAN3( i_var_camera_rt + 0,
                                 SCALE_ROTATION_CAMERA*
                                 2.0*dpenalty_ddistsq*( pcam.x*d_ptcamx_dr[0] +
                                                        pcam.y*d_ptcamy_dr[0] +
                                                        pcam.z*d_ptcamz_dr[0] ),
                                 SCALE_ROTATION_CAMERA*
                                 2.0*dpenalty_ddistsq*( pcam.x*d_ptcamx_dr[1] +
                                                        pcam.y*d_ptcamy_dr[1] +
                                                        pcam.z*d_ptcamz_dr[1] ),
                                 SCALE_ROTATION_CAMERA*
                                 2.0*dpenalty_ddistsq*( pcam.x*d_ptcamx_dr[2] +
                                                        pcam.y*d_ptcamy_dr[2] +
                                                        pcam.z*d_ptcamz_dr[2] ) );
                STORE_JACOBIAN3( i_var_camera_rt + 3,
                                 SCALE_TRANSLATION_CAMERA*
                                 2.0*dpenalty_ddistsq*pcam.x,
                                 SCALE_TRANSLATION_CAMERA*
                                 2.0*dpenalty_ddistsq*pcam.y,
                                 SCALE_TRANSLATION_CAMERA*
                                 2.0*dpenalty_ddistsq*pcam.z );
            }

            if( use_position_from_state )
                STORE_JACOBIAN3( i_var_point,
                                 SCALE_POSITION_POINT*
                                 2.0*dpenalty_ddistsq*(pcam.x*Rc[0] + pcam.y*Rc[3] + pcam.z*Rc[6]),
                                 SCALE_POSITION_POINT*
                                 2.0*dpenalty_ddistsq*(pcam.x*Rc[1] + pcam.y*Rc[4] + pcam.z*Rc[7]),
                                 SCALE_POSITION_POINT*
                                 2.0*dpenalty_ddistsq*(pcam.x*Rc[2] + pcam.y*Rc[5] + pcam.z*Rc[8]) );
            iMeasurement++;
        }
    }


    ///////////////// Regularization
    if(ctx->problem_selections.do_apply_regularization &&
       (ctx->problem_selections.do_optimize_intrinsics_distortions ||
        ctx->problem_selections.do_optimize_intrinsics_core        ||
        ctx->problem_selections.do_optimize_calobject_warp))
    {
        const bool dump_regularizaton_details = false;

        // I want the total regularization cost to be low relative to the
        // other contributions to the cost. And I want each set of
        // regularization terms to weigh roughly the same. Let's say I want
        // regularization to account for ~ .5% of the other error
        // contributions:
        //
        //   Nregularization_types = 3;
        //   Nmeasurements_rest*normal_pixel_error_sq * 0.005/Nregularization_types =
        //   Nmeasurements_regularization_distortion *normal_regularization_distortion_error_sq  =
        //   Nmeasurements_regularization_centerpixel*normal_regularization_centerpixel_error_sq =
        //   Nmeasurements_regularization_calobject_warp *normal_regularization_calobject_warp_error_sq
        //
        //   normal_regularization_distortion_error_sq     = (scale*normal_centerpixel_offset   )^2
        //   normal_regularization_centerpixel_error_sq    = (scale*normal_distortion_value     )^2
        //   normal_regularization_calobject_warp_error_sq = (scale*normal_calobject_warp_value )^2
        //
        // Regularization introduces a bias to the solution. The
        // test-projection-uncertainty test measures it, and barfs if it is too
        // high. The constants should be adjusted if that test fails.
        const int Nregularization_types = 3;

        int Nmeasurements_regularization_distortion  = 0;
        if(ctx->problem_selections.do_optimize_intrinsics_distortions)
            Nmeasurements_regularization_distortion =
                ctx->Ncameras_intrinsics*(ctx->Nintrinsics-Ncore);

        int Nmeasurements_regularization_centerpixel = 0;
        if(ctx->problem_selections.do_optimize_intrinsics_core)
            Nmeasurements_regularization_centerpixel =
                ctx->Ncameras_intrinsics*2;

        int Nmeasurements_regularization_calobject_warp = 0;
        if(ctx->problem_selections.do_optimize_calobject_warp)
            Nmeasurements_regularization_calobject_warp =
                MRCAL_NSTATE_CALOBJECT_WARP;

        int Nmeasurements_nonregularization =
            ctx->Nmeasurements -
            (Nmeasurements_regularization_distortion +
             Nmeasurements_regularization_centerpixel+
             Nmeasurements_regularization_calobject_warp);

        double normal_pixel_error = 1.0;
        double expected_total_pixel_error_sq =
            (double)Nmeasurements_nonregularization *
            normal_pixel_error *
            normal_pixel_error;
        if(dump_regularizaton_details)
            MSG("expected_total_pixel_error_sq: %f", expected_total_pixel_error_sq);

        double scale_regularization_distortion     = 0.0;
        double scale_regularization_centerpixel    = 0.0;
        double scale_regularization_calobject_warp = 0.0;

        // compute scales
        {
            if(ctx->problem_selections.do_optimize_intrinsics_distortions)
            {
                double normal_distortion_value = 2.0;

                double expected_regularization_distortion_error_sq_noscale =
                    (double)Nmeasurements_regularization_distortion *
                    normal_distortion_value *
                    normal_distortion_value;

                double scale_sq =
                    expected_total_pixel_error_sq * 0.005/(double)Nregularization_types / expected_regularization_distortion_error_sq_noscale;

                if(dump_regularizaton_details)
                    MSG("expected_regularization_distortion_error_sq: %f", expected_regularization_distortion_error_sq_noscale*scale_sq);

                scale_regularization_distortion = sqrt(scale_sq);
            }

            if(modelHasCore_fxfycxcy(&ctx->lensmodel) &&
               ctx->problem_selections.do_optimize_intrinsics_core)
            {
                double normal_centerpixel_offset = 500.0;

                double expected_regularization_centerpixel_error_sq_noscale =
                    (double)Nmeasurements_regularization_centerpixel *
                    normal_centerpixel_offset *
                    normal_centerpixel_offset;

                double scale_sq =
                    expected_total_pixel_error_sq * 0.005/(double)Nregularization_types / expected_regularization_centerpixel_error_sq_noscale;

                if(dump_regularizaton_details)
                    MSG("expected_regularization_centerpixel_error_sq: %f", expected_regularization_centerpixel_error_sq_noscale*scale_sq);

                scale_regularization_centerpixel = sqrt(scale_sq);
            }

            if(ctx->problem_selections.do_optimize_calobject_warp)
            {
                // Each err will be x/SCALE_CALOBJECT_WARP
                double normal_calobject_warp_value = 1.0e1;

                double expected_regularization_calobject_warp_error_sq_noscale =
                    (double)Nmeasurements_regularization_calobject_warp*
                    normal_calobject_warp_value*
                    normal_calobject_warp_value;

                double scale_sq =
                    expected_total_pixel_error_sq * 0.005/(double)Nregularization_types / expected_regularization_calobject_warp_error_sq_noscale;

                if(dump_regularizaton_details)
                    MSG("expected_regularization_calobject_warp_error_sq: %f", expected_regularization_calobject_warp_error_sq_noscale*scale_sq);

                scale_regularization_calobject_warp = sqrt(scale_sq);
            }
        }

        // compute and store regularization terms
        {
            if( ctx->problem_selections.do_optimize_intrinsics_distortions )
                for(int icam_intrinsics=0; icam_intrinsics<ctx->Ncameras_intrinsics; icam_intrinsics++)
                {
                    const int i_var_intrinsics =
                        mrcal_state_index_intrinsics(icam_intrinsics,
                                                     ctx->Ncameras_intrinsics, ctx->Ncameras_extrinsics,
                                                     ctx->Nframes,
                                                     ctx->Npoints, ctx->Npoints_fixed, ctx->Nobservations_board,
                                                     ctx->problem_selections, &ctx->lensmodel);

                    if(ctx->lensmodel.type == MRCAL_LENSMODEL_SPLINED_STEREOGRAPHIC)
                    {
                        // Splined model regularization. I do directional L2
                        // regularization. At each knot I penalize contributions in
                        // the tangential direction much more than in the radial
                        // direction. Otherwise noise in the data produces lots of
                        // curl in the vector field. This isn't wrong, but it's much
                        // nicer if "right" in the camera coordinate system
                        // corresponds to "right" in pixel space
                        const int Nx = ctx->lensmodel.LENSMODEL_SPLINED_STEREOGRAPHIC__config.Nx;
                        const int Ny = ctx->lensmodel.LENSMODEL_SPLINED_STEREOGRAPHIC__config.Ny;

                        for(int iy=0; iy<Ny; iy++)
                            for(int ix=0; ix<Nx; ix++)
                            {
                                double scale = scale_regularization_distortion;

                                int ivar = 2*( iy*Nx + ix );
                                const double deltaux = intrinsics_all[icam_intrinsics][Ncore + ivar + 0];
                                const double deltauy = intrinsics_all[icam_intrinsics][Ncore + ivar + 1];

#warning "Precompute ux,uy. This is lots of unnecessary computation in the inner loop"
                                double ux = (double)(2*ix - Nx + 1);
                                double uy = (double)(2*iy - Ny + 1);
                                bool anisotropic = true;
                                if(2*ix == Nx - 1 &&
                                   2*iy == Ny - 1 )
                                {
                                    ux = 1.0;
                                    anisotropic = false;
                                }
                                else
                                {
                                    double mag_recip = 1. / hypot(ux,uy);
                                    ux *= mag_recip;
                                    uy *= mag_recip;
                                }

                                double err;

                                // I penalize radial corrections
                                if(Jt) Jrowptr[iMeasurement] = iJacobian;
                                err              = scale*(deltaux*ux + deltauy*uy);
                                x[iMeasurement]  = err;
                                norm2_error     += err*err;
                                STORE_JACOBIAN( i_var_intrinsics + Ncore_state + ivar + 0,
                                                scale * ux * SCALE_DISTORTION );
                                STORE_JACOBIAN( i_var_intrinsics + Ncore_state + ivar + 1,
                                                scale * uy * SCALE_DISTORTION );
                                iMeasurement++;

                                // I REALLY penalize tangential corrections
                                if(anisotropic) scale *= 10.;
                                if(Jt) Jrowptr[iMeasurement] = iJacobian;
                                err              = scale*(deltaux*uy - deltauy*ux);
                                x[iMeasurement]  = err;
                                norm2_error     += err*err;
                                STORE_JACOBIAN( i_var_intrinsics + Ncore_state + ivar + 0,
                                                scale * uy * SCALE_DISTORTION );
                                STORE_JACOBIAN( i_var_intrinsics + Ncore_state + ivar + 1,
                                                -scale * ux * SCALE_DISTORTION );
                                iMeasurement++;
                            }
                    }
                    else
                    {
                        for(int j=0; j<ctx->Nintrinsics-Ncore; j++)
                        {
                            // This maybe should live elsewhere, but I put it here
                            // for now. Various distortion coefficients have
                            // different meanings, and should be regularized in
                            // different ways. Specific logic follows
                            double scale = scale_regularization_distortion;

                            if( MRCAL_LENSMODEL_IS_OPENCV(ctx->lensmodel.type) &&
                                ctx->lensmodel.type >= MRCAL_LENSMODEL_OPENCV8 &&
                                5 <= j && j <= 7 )
                            {
                                // The radial distortion in opencv is x_distorted =
                                // x*scale where r2 = norm2(xy - xyc) and
                                //
                                // scale = (1 + k0 r2 + k1 r4 + k4 r6)/(1 + k5 r2 + k6 r4 + k7 r6)
                                //
                                // Note that k2,k3 are tangential (NOT radial)
                                // distortion components. Note that the r6 factor in
                                // the numerator is only present for
                                // >=MRCAL_LENSMODEL_OPENCV5. Note that the denominator
                                // is only present for >= MRCAL_LENSMODEL_OPENCV8. The
                                // danger with a rational model is that it's
                                // possible to get into a situation where scale ~
                                // 0/0 ~ 1. This would have very poorly behaved
                                // derivatives. If all the rational coefficients are
                                // ~0, then the denominator is always ~1, and this
                                // problematic case can't happen. I favor that by
                                // regularizing the coefficients in the denominator
                                // more strongly
                                scale *= 5.;
                            }

                            if(Jt) Jrowptr[iMeasurement] = iJacobian;
                            double err       = scale*intrinsics_all[icam_intrinsics][j+Ncore];
                            x[iMeasurement]  = err;
                            norm2_error     += err*err;

                            STORE_JACOBIAN( i_var_intrinsics + Ncore_state + j,
                                            scale * SCALE_DISTORTION );

                            iMeasurement++;
                            if(dump_regularizaton_details)
                                MSG("regularization distortion: %g; norm2: %g", err, err*err);

                        }
                    }
                }

            if( modelHasCore_fxfycxcy(&ctx->lensmodel) &&
                ctx->problem_selections.do_optimize_intrinsics_core )
                for(int icam_intrinsics=0; icam_intrinsics<ctx->Ncameras_intrinsics; icam_intrinsics++)
                {
                    const int i_var_intrinsics =
                        mrcal_state_index_intrinsics(icam_intrinsics,
                                                     ctx->Ncameras_intrinsics, ctx->Ncameras_extrinsics,
                                                     ctx->Nframes,
                                                     ctx->Npoints, ctx->Npoints_fixed, ctx->Nobservations_board,
                                                     ctx->problem_selections, &ctx->lensmodel);

                    // And another regularization term: optical center should be
                    // near the middle. This breaks the symmetry between moving the
                    // center pixel coords and pitching/yawing the camera.
                    double cx_target = 0.5 * (double)(ctx->imagersizes[icam_intrinsics*2 + 0] - 1);
                    double cy_target = 0.5 * (double)(ctx->imagersizes[icam_intrinsics*2 + 1] - 1);

                    double err;

                    if(Jt) Jrowptr[iMeasurement] = iJacobian;
                    err = scale_regularization_centerpixel *
                        (intrinsics_all[icam_intrinsics][2] - cx_target);
                    x[iMeasurement]  = err;
                    norm2_error     += err*err;
                    STORE_JACOBIAN( i_var_intrinsics + 2,
                                    scale_regularization_centerpixel * SCALE_INTRINSICS_CENTER_PIXEL );
                    iMeasurement++;
                    if(dump_regularizaton_details)
                        MSG("regularization center pixel off-center: %g; norm2: %g", err, err*err);

                    if(Jt) Jrowptr[iMeasurement] = iJacobian;
                    err = scale_regularization_centerpixel *
                        (intrinsics_all[icam_intrinsics][3] - cy_target);
                    x[iMeasurement]  = err;
                    norm2_error     += err*err;
                    STORE_JACOBIAN( i_var_intrinsics + 3,
                                    scale_regularization_centerpixel * SCALE_INTRINSICS_CENTER_PIXEL );
                    iMeasurement++;
                    if(dump_regularizaton_details)
                        MSG("regularization center pixel off-center: %g; norm2: %g", err, err*err);
                }

            if( ctx->problem_selections.do_optimize_calobject_warp )
            {
                static_assert(offsetof(mrcal_calobject_warp_t,cx) == 0,
                              "Here I assume that cx,cy lead mrcal_calobject_warp_t");
                static_assert(offsetof(mrcal_calobject_warp_t,cy) == 1*sizeof(double),
                              "Here I assume that cx,cy lead mrcal_calobject_warp_t");
                for(int i=0; i<2; i++)
                {
                    double err;

                    if(Jt) Jrowptr[iMeasurement] = iJacobian;
                    err = scale_regularization_calobject_warp * calobject_warp_local.values[i] / SCALE_CALOBJECT_WARP_CX;
                    x[iMeasurement]  = err;
                    norm2_error     += err*err;
                    STORE_JACOBIAN( i_var_calobject_warp + i,
                                    scale_regularization_calobject_warp);
                    iMeasurement++;
                    if(dump_regularizaton_details)
                        MSG("regularization calobject_warp: %g; norm2: %g", err, err*err);
                }
                for(int i=2; i<MRCAL_NSTATE_CALOBJECT_WARP; i++)
                {
                    double err;

                    if(Jt) Jrowptr[iMeasurement] = iJacobian;
                    err = scale_regularization_calobject_warp * calobject_warp_local.values[i] / SCALE_CALOBJECT_WARP;
                    x[iMeasurement]  = err;
                    norm2_error     += err*err;
                    STORE_JACOBIAN( i_var_calobject_warp + i,
                                    scale_regularization_calobject_warp );
                    iMeasurement++;
                    if(dump_regularizaton_details)
                        MSG("regularization calobject_warp: %g; norm2: %g", err, err*err);
                }
            }
        }
    }


    // required to indicate the end of the jacobian matrix
    if( !ctx->reportFitMsg )
    {
        if(Jt) Jrowptr[iMeasurement] = iJacobian;
        if(iMeasurement != ctx->Nmeasurements)
        {
            MSG("Assertion (iMeasurement == ctx->Nmeasurements) failed: (%d != %d)",
                iMeasurement, ctx->Nmeasurements);
            assert(0);
        }
        if(iJacobian    != ctx->N_j_nonzero  )
        {
            MSG("Assertion (iJacobian    == ctx->N_j_nonzero  ) failed: (%d != %d)",
                iJacobian, ctx->N_j_nonzero);
            assert(0);
        }

        // MSG_IF_VERBOSE("RMS: %g", sqrt(norm2_error / ((double)ctx>Nmeasurements / 2.0)));
    }
}

bool mrcal_optimizer_callback(// out

                             // These output pointers may NOT be NULL, unlike
                             // their analogues in mrcal_optimize()

                             // Shape (Nstate,)
                             double* p_packed,
                             // used only to confirm that the user passed-in the buffer they
                             // should have passed-in. The size must match exactly
                             int buffer_size_p_packed,

                             // Shape (Nmeasurements,)
                             double* x,
                             // used only to confirm that the user passed-in the buffer they
                             // should have passed-in. The size must match exactly
                             int buffer_size_x,

                             // output Jacobian. May be NULL if we don't need
                             // it. This is the unitless Jacobian, used by the
                             // internal optimization routines
                             cholmod_sparse* Jt,


                             // in

                             // intrinsics is a concatenation of the intrinsics core
                             // and the distortion params. The specific distortion
                             // parameters may vary, depending on lensmodel, so
                             // this is a variable-length structure
                             const double*             intrinsics,         // Ncameras_intrinsics * NlensParams
                             const mrcal_pose_t*       extrinsics_fromref, // Ncameras_extrinsics of these. Transform FROM the reference frame
                             const mrcal_pose_t*       frames_toref,       // Nframes of these.    Transform TO the reference frame
                             const mrcal_point3_t*     points,             // Npoints of these.    In the reference frame
                             const mrcal_calobject_warp_t* calobject_warp, // 1 of these. May be NULL if !problem_selections.do_optimize_calobject_warp

                             int Ncameras_intrinsics, int Ncameras_extrinsics, int Nframes,
                             int Npoints, int Npoints_fixed, // at the end of points[]

                             const mrcal_observation_board_t* observations_board,
                             const mrcal_observation_point_t* observations_point,
                             int Nobservations_board,
                             int Nobservations_point,

                             // All the board pixel observations, in order. .x,
                             // .y are the pixel observations .z is the weight
                             // of the observation. Most of the weights are
                             // expected to be 1.0. Less precise observations
                             // have lower weights.
                             //
                             // z<0 indicates that this is an outlier
                             const mrcal_point3_t* observations_board_pool,

                             const mrcal_lensmodel_t* lensmodel,
                             double observed_pixel_uncertainty,
                             const int* imagersizes, // Ncameras_intrinsics*2 of these

                             mrcal_problem_selections_t       problem_selections,
                             const mrcal_problem_constants_t* problem_constants,

                             double calibration_object_spacing,
                             int calibration_object_width_n,
                             int calibration_object_height_n,
                             bool verbose)
{
    bool result = false;

    if(!modelHasCore_fxfycxcy(lensmodel))
        problem_selections.do_optimize_intrinsics_core = false;

    if(!problem_selections.do_optimize_intrinsics_core        &&
       !problem_selections.do_optimize_intrinsics_distortions &&
       !problem_selections.do_optimize_extrinsics            &&
       !problem_selections.do_optimize_frames                &&
       !problem_selections.do_optimize_calobject_warp)
    {
        MSG("Not optimizing any of our variables!");
        goto done;
    }

    if( calobject_warp == NULL && problem_selections.do_optimize_calobject_warp )
    {
        MSG("ERROR: We're using the calibration object warp, so a value MUST be passed in.");
        goto done;
    }


    const int Nstate = mrcal_num_states(Ncameras_intrinsics, Ncameras_extrinsics,
                                        Nframes,
                                        Npoints, Npoints_fixed, Nobservations_board,
                                        problem_selections,
                                        lensmodel);
    if( buffer_size_p_packed != Nstate*(int)sizeof(double) )
    {
        MSG("The buffer passed to fill-in p_packed has the wrong size. Needed exactly %d bytes, but got %d bytes",
            Nstate*(int)sizeof(double),buffer_size_p_packed);
        goto done;
    }

    int Nmeasurements = mrcal_num_measurements(Nobservations_board,
                                               Nobservations_point,
                                               calibration_object_width_n,
                                               calibration_object_height_n,
                                               Ncameras_intrinsics, Ncameras_extrinsics,
                                               Nframes,
                                               Npoints, Npoints_fixed,
                                               problem_selections,
                                               lensmodel);
    int Nintrinsics = mrcal_lensmodel_num_params(lensmodel);
    int N_j_nonzero = _mrcal_num_j_nonzero(Nobservations_board,
                                           Nobservations_point,
                                           calibration_object_width_n,
                                           calibration_object_height_n,
                                           Ncameras_intrinsics, Ncameras_extrinsics,
                                           Nframes,
                                           Npoints, Npoints_fixed,
                                           observations_board,
                                           observations_point,
                                           problem_selections,
                                           lensmodel);

    if( buffer_size_x != Nmeasurements*(int)sizeof(double) )
    {
        MSG("The buffer passed to fill-in x has the wrong size. Needed exactly %d bytes, but got %d bytes",
            Nmeasurements*(int)sizeof(double),buffer_size_x);
        goto done;
    }

    const int Npoints_fromBoards =
        Nobservations_board *
        calibration_object_width_n*calibration_object_height_n;

    const callback_context_t ctx = {
        .intrinsics                 = intrinsics,
        .extrinsics_fromref         = extrinsics_fromref,
        .frames_toref               = frames_toref,
        .points                     = points,
        .calobject_warp             = calobject_warp,
        .Ncameras_intrinsics        = Ncameras_intrinsics,
        .Ncameras_extrinsics        = Ncameras_extrinsics,
        .Nframes                    = Nframes,
        .Npoints                    = Npoints,
        .Npoints_fixed              = Npoints_fixed,
        .observations_board         = observations_board,
        .observations_board_pool    = observations_board_pool,
        .Nobservations_board        = Nobservations_board,
        .observations_point         = observations_point,
        .Nobservations_point        = Nobservations_point,
        .verbose                    = verbose,
        .lensmodel                  = *lensmodel,
        .imagersizes                = imagersizes,
        .problem_selections         = problem_selections,
        .problem_constants          = problem_constants,
        .calibration_object_spacing = calibration_object_spacing,
        .calibration_object_width_n = calibration_object_width_n  > 0 ? calibration_object_width_n  : 0,
        .calibration_object_height_n= calibration_object_height_n > 0 ? calibration_object_height_n : 0,
        .Nmeasurements              = Nmeasurements,
        .N_j_nonzero                = N_j_nonzero,
        .Nintrinsics                = Nintrinsics};
    _mrcal_precompute_lensmodel_data((mrcal_projection_precomputed_t*)&ctx.precomputed, lensmodel);

    pack_solver_state(p_packed,
                      lensmodel, intrinsics,
                      extrinsics_fromref,
                      frames_toref,
                      points,
                      calobject_warp,
                      problem_selections,
                      Ncameras_intrinsics, Ncameras_extrinsics,
                      Nframes, Npoints-Npoints_fixed, Nstate);

    optimizer_callback(p_packed, x, Jt, &ctx);

    result = true;

done:
    return result;
}

mrcal_stats_t
mrcal_optimize( // out
                // Each one of these output pointers may be NULL

                // Shape (Nstate,)
                double* p_packed_final,
                // used only to confirm that the user passed-in the buffer they
                // should have passed-in. The size must match exactly
                int buffer_size_p_packed_final,

                // Shape (Nmeasurements,)
                double* x_final,
                // used only to confirm that the user passed-in the buffer they
                // should have passed-in. The size must match exactly
                int buffer_size_x_final,

                // out, in

                // These are a seed on input, solution on output

                // intrinsics is a concatenation of the intrinsics core and the
                // distortion params. The specific distortion parameters may
                // vary, depending on lensmodel, so this is a variable-length
                // structure
                double*             intrinsics,         // Ncameras_intrinsics * NlensParams
                mrcal_pose_t*       extrinsics_fromref, // Ncameras_extrinsics of these. Transform FROM the reference frame
                mrcal_pose_t*       frames_toref,       // Nframes of these.    Transform TO the reference frame
                mrcal_point3_t*     points,             // Npoints of these.    In the reference frame
                mrcal_calobject_warp_t* calobject_warp, // 1 of these. May be NULL if !problem_selections.do_optimize_calobject_warp

                // in
                int Ncameras_intrinsics, int Ncameras_extrinsics, int Nframes,
                int Npoints, int Npoints_fixed, // at the end of points[]

                const mrcal_observation_board_t* observations_board,
                const mrcal_observation_point_t* observations_point,
                int Nobservations_board,
                int Nobservations_point,

                // All the board pixel observations, in order.
                // .x, .y are the pixel observations
                // .z is the weight of the observation. Most of the weights are
                // expected to be 1.0, which implies that the noise on the
                // observation has standard deviation of
                // observed_pixel_uncertainty. observed_pixel_uncertainty scales
                // inversely with the weight.
                //
                // z<0 indicates that this is an outlier. This is respected on
                // input (even if !do_apply_outlier_rejection). New outliers are
                // marked with z<0 on output, so this isn't const
                mrcal_point3_t* observations_board_pool,

                const mrcal_lensmodel_t* lensmodel,
                double observed_pixel_uncertainty,
                const int* imagersizes, // Ncameras_intrinsics*2 of these
                mrcal_problem_selections_t       problem_selections,
                const mrcal_problem_constants_t* problem_constants,

                double calibration_object_spacing,
                int calibration_object_width_n,
                int calibration_object_height_n,
                bool verbose,

                bool check_gradient)
{
    if( Nobservations_board > 0 )
    {
        if( problem_selections.do_optimize_calobject_warp && calobject_warp == NULL )
        {
            MSG("ERROR: We're optimizing the calibration object warp, so a buffer with a seed MUST be passed in.");
            return (mrcal_stats_t){.rms_reproj_error__pixels = -1.0};
        }
    }
    else
        problem_selections.do_optimize_calobject_warp = false;

    if(!modelHasCore_fxfycxcy(lensmodel))
        problem_selections.do_optimize_intrinsics_core = false;

    if(!problem_selections.do_optimize_intrinsics_core        &&
       !problem_selections.do_optimize_intrinsics_distortions &&
       !problem_selections.do_optimize_extrinsics             &&
       !problem_selections.do_optimize_frames                 &&
       !problem_selections.do_optimize_calobject_warp)
    {
        MSG("Warning: Not optimizing any of our variables");
    }

    dogleg_parameters2_t dogleg_parameters;
    dogleg_getDefaultParameters(&dogleg_parameters);
    dogleg_parameters.dogleg_debug = verbose ? DOGLEG_DEBUG_VNLOG : 0;

    // These were derived empirically, seeking high accuracy, fast convergence
    // and without serious concern for performance. I looked only at a single
    // frame. Tweak them please
    dogleg_parameters.Jt_x_threshold                    = 0;
    dogleg_parameters.update_threshold                  = 1e-6;
    dogleg_parameters.trustregion_threshold             = 0;
    dogleg_parameters.max_iterations                    = 300;
    // dogleg_parameters.trustregion_decrease_factor    = 0.1;
    // dogleg_parameters.trustregion_decrease_threshold = 0.15;
    // dogleg_parameters.trustregion_increase_factor    = 4.0
    // dogleg_parameters.trustregion_increase_threshold = 0.75;

    const int Npoints_fromBoards =
        Nobservations_board *
        calibration_object_width_n*calibration_object_height_n;

    callback_context_t ctx = {
        .intrinsics                 = intrinsics,
        .extrinsics_fromref         = extrinsics_fromref,
        .frames_toref               = frames_toref,
        .points                     = points,
        .calobject_warp             = calobject_warp,
        .Ncameras_intrinsics        = Ncameras_intrinsics,
        .Ncameras_extrinsics        = Ncameras_extrinsics,
        .Nframes                    = Nframes,
        .Npoints                    = Npoints,
        .Npoints_fixed              = Npoints_fixed,
        .observations_board         = observations_board,
        .observations_board_pool    = observations_board_pool,
        .Nobservations_board        = Nobservations_board,
        .observations_point         = observations_point,
        .Nobservations_point        = Nobservations_point,
        .verbose                    = verbose,
        .lensmodel                  = *lensmodel,
        .imagersizes                = imagersizes,
        .problem_selections         = problem_selections,
        .problem_constants          = problem_constants,
        .calibration_object_spacing = calibration_object_spacing,
        .calibration_object_width_n = calibration_object_width_n  > 0 ? calibration_object_width_n  : 0,
        .calibration_object_height_n= calibration_object_height_n > 0 ? calibration_object_height_n : 0,
        .Nmeasurements              = mrcal_num_measurements(Nobservations_board,
                                                             Nobservations_point,
                                                             calibration_object_width_n,
                                                             calibration_object_height_n,
                                                             Ncameras_intrinsics, Ncameras_extrinsics,
                                                             Nframes,
                                                             Npoints, Npoints_fixed,
                                                             problem_selections,
                                                             lensmodel),
        .N_j_nonzero                = _mrcal_num_j_nonzero(Nobservations_board,
                                                           Nobservations_point,
                                                           calibration_object_width_n,
                                                           calibration_object_height_n,
                                                           Ncameras_intrinsics, Ncameras_extrinsics,
                                                           Nframes,
                                                           Npoints, Npoints_fixed,
                                                           observations_board,
                                                           observations_point,
                                                           problem_selections,
                                                           lensmodel),
        .Nintrinsics                = mrcal_lensmodel_num_params(lensmodel)};
    _mrcal_precompute_lensmodel_data((mrcal_projection_precomputed_t*)&ctx.precomputed, lensmodel);

    const int Nstate = mrcal_num_states(Ncameras_intrinsics, Ncameras_extrinsics,
                                        Nframes,
                                        Npoints, Npoints_fixed, Nobservations_board,
                                        problem_selections,
                                        lensmodel);

    if( p_packed_final != NULL &&
        buffer_size_p_packed_final != Nstate*(int)sizeof(double) )
    {
        MSG("The buffer passed to fill-in p_packed_final has the wrong size. Needed exactly %d bytes, but got %d bytes",
            Nstate*(int)sizeof(double),buffer_size_p_packed_final);
        return (mrcal_stats_t){.rms_reproj_error__pixels = -1.0};
    }
    if( x_final != NULL &&
        buffer_size_x_final != ctx.Nmeasurements*(int)sizeof(double) )
    {
        MSG("The buffer passed to fill-in x_final has the wrong size. Needed exactly %d bytes, but got %d bytes",
            ctx.Nmeasurements*(int)sizeof(double),buffer_size_x_final);
        return (mrcal_stats_t){.rms_reproj_error__pixels = -1.0};
    }


    dogleg_solverContext_t* solver_context = NULL;

    if(verbose)
        MSG("## Nmeasurements=%d, Nstate=%d", ctx.Nmeasurements, Nstate);
    if(ctx.Nmeasurements <= Nstate)
    {
        MSG("WARNING: problem isn't overdetermined: Nmeasurements=%d, Nstate=%d. Solver may not converge, and if it does, the results aren't reliable. Add more constraints and/or regularization",
            ctx.Nmeasurements, Nstate);
    }

    double packed_state[Nstate];
    pack_solver_state(packed_state,
                      lensmodel, intrinsics,
                      extrinsics_fromref,
                      frames_toref,
                      points,
                      calobject_warp,
                      problem_selections,
                      Ncameras_intrinsics, Ncameras_extrinsics,
                      Nframes, Npoints-Npoints_fixed, Nstate);

    double norm2_error = -1.0;
    mrcal_stats_t stats = {.rms_reproj_error__pixels = -1.0 };

    if( !check_gradient )
    {
        stats.Noutliers = 0;

        int Nfeatures =
            Nobservations_board *
            calibration_object_width_n *
            calibration_object_height_n;
        for(int i=0; i<Nfeatures; i++)
            if(observations_board_pool[i].z < 0.0)
                stats.Noutliers++;

        if(verbose)
        {
            ctx.reportFitMsg = "Before";
            //        optimizer_callback(packed_state, NULL, NULL, &ctx);
        }
        ctx.reportFitMsg = NULL;


        double outliernessScale = -1.0;
        do
        {
            norm2_error = dogleg_optimize2(packed_state,
                                           Nstate, ctx.Nmeasurements, ctx.N_j_nonzero,
                                           (dogleg_callback_t*)&optimizer_callback, &ctx,
                                           &dogleg_parameters,
                                           &solver_context);

            if(norm2_error < 0)
                // libdogleg barfed. I quit out
                goto done;

#if 0
            // Not using dogleg_markOutliers() (for now?)

            if(outliernessScale < 0.0 && verbose)
                // These are for debug reporting
                dogleg_reportOutliers(getConfidence,
                                      &outliernessScale,
                                      2, Npoints_fromBoards,
                                      stats.Noutliers,
                                      solver_context->beforeStep, solver_context);
#endif

        } while( problem_selections.do_apply_outlier_rejection &&
                 markOutliers(observations_board_pool,
                              &stats.Noutliers,
                              observations_board,
                              Nobservations_board,
                              calibration_object_width_n,
                              calibration_object_height_n,
                              solver_context->beforeStep->x,
                              observed_pixel_uncertainty,
                              verbose) &&
                 ({MSG("Threw out some outliers (have a total of %d now); going again", stats.Noutliers); true;}));

        // Done. I have the final state. I spit it back out
        unpack_solver_state( intrinsics,         // Ncameras_intrinsics of these
                             extrinsics_fromref, // Ncameras_extrinsics of these
                             frames_toref,       // Nframes of these
                             points,             // Npoints of these
                             calobject_warp,
                             packed_state,
                             lensmodel,
                             problem_selections,
                             Ncameras_intrinsics, Ncameras_extrinsics,
                             Nframes, Npoints-Npoints_fixed, Nstate);

        double regularization_ratio_distortion  = 0.0;
        double regularization_ratio_centerpixel = 0.0;
        if(problem_selections.do_apply_regularization)
        {
            int Ncore = modelHasCore_fxfycxcy(lensmodel) ? 4 : 0;

            int Nmeasurements_regularization_distortion  = 0;
            if(problem_selections.do_optimize_intrinsics_distortions)
                Nmeasurements_regularization_distortion =
                    Ncameras_intrinsics*(ctx.Nintrinsics-Ncore);

            int Nmeasurements_regularization_centerpixel = 0;
            if(problem_selections.do_optimize_intrinsics_core)
                Nmeasurements_regularization_centerpixel =
                    Ncameras_intrinsics*2;

            int Nmeasurements_regularization_calobject_warp = 0;
            if(problem_selections.do_optimize_calobject_warp)
                Nmeasurements_regularization_calobject_warp =
                    MRCAL_NSTATE_CALOBJECT_WARP;

            double norm2_err_regularization_distortion     = 0;
            double norm2_err_regularization_centerpixel    = 0;
            double norm2_err_regularization_calobject_warp = 0;

            int imeas_reg0 =
                mrcal_measurement_index_regularization(Nobservations_board,
                                                       Nobservations_point,
                                                       calibration_object_width_n,
                                                       calibration_object_height_n);
            const double* xreg = &solver_context->beforeStep->x[imeas_reg0];

            for(int i=0; i<Nmeasurements_regularization_distortion; i++)
            {
                double x = *(xreg++);
                norm2_err_regularization_distortion += x*x;
            }
            for(int i=0; i<Nmeasurements_regularization_centerpixel; i++)
            {
                double x = *(xreg++);
                norm2_err_regularization_centerpixel += x*x;
            }
            for(int i=0; i<Nmeasurements_regularization_calobject_warp; i++)
            {
                double x = *(xreg++);
                norm2_err_regularization_calobject_warp += x*x;
            }
            assert(xreg == &solver_context->beforeStep->x[ctx.Nmeasurements]);

<<<<<<< HEAD
            MSG("Regularization stats:");
            MSG("norm2(error): %.3f",
                norm2_error);
            MSG("reg distortion,centerpixel,calobject_warp: %.3f %.3f %.3f",
                norm2_err_regularization_distortion,
                norm2_err_regularization_centerpixel,
                norm2_err_regularization_calobject_warp);
            MSG("reg err ratio: %.3f %.3f %.3f",
                norm2_err_regularization_distortion      / norm2_error,
                norm2_err_regularization_centerpixel     / norm2_error,
                norm2_err_regularization_calobject_warp / norm2_error);
=======
            regularization_ratio_distortion  = norm2_err_regularization_distortion      / norm2_error;
            regularization_ratio_centerpixel = norm2_err_regularization_centerpixel     / norm2_error;

            if(regularization_ratio_distortion > 0.01)
                MSG("WARNING: regularization ratio for lens distortion exceeds 1%%. Is the scale factor too high? Ratio = %.3f",
                    regularization_ratio_distortion);
            if(regularization_ratio_centerpixel > 0.01)
                MSG("WARNING: regularization ratio for the projection centerpixel exceeds 1%%. Is the scale factor too high? Ratio = %.3f",
                    regularization_ratio_centerpixel);
>>>>>>> 540dff88
        }


        if(verbose)
        {
            // Not using dogleg_markOutliers() (for now?)
#if 0
            // These are for debug reporting
            dogleg_reportOutliers(getConfidence,
                                  &outliernessScale,
                                  2, Npoints_fromBoards,
                                  stats.Noutliers,
                                  solver_context->beforeStep, solver_context);
#endif

            ctx.reportFitMsg = "After";
            //        optimizer_callback(packed_state, NULL, NULL, &ctx);
            if(problem_selections.do_apply_regularization)
            {
                // Disable this by default. Splined models have LOTS of
                // parameters, and I don't want to print them. Usually.
                //
                // for(int i=0; i<Nmeasurements_regularization; i++)
                // {
                //     double x = solver_context->beforeStep->x[ctx.Nmeasurements - Nmeasurements_regularization + i];
                //     MSG("regularization %d: %f (squared: %f)", i, x, x*x);
                // }

                MSG("Regularization stats:");
                MSG("reg err ratio (distortion,centerpixel): %.3f %.3f",
                    regularization_ratio_distortion,
                    regularization_ratio_centerpixel);
            }
        }
    }
    else
        for(int ivar=0; ivar<Nstate; ivar++)
            dogleg_testGradient(ivar, packed_state,
                                Nstate, ctx.Nmeasurements, ctx.N_j_nonzero,
                                (dogleg_callback_t*)&optimizer_callback, &ctx);

    stats.rms_reproj_error__pixels =
        // /2 because I have separate x and y measurements
        sqrt(norm2_error / ((double)ctx.Nmeasurements / 2.0));

    if(p_packed_final)
        memcpy(p_packed_final, solver_context->beforeStep->p, Nstate*sizeof(double));
    if(x_final)
        memcpy(x_final, solver_context->beforeStep->x, ctx.Nmeasurements*sizeof(double));

 done:
    if(solver_context != NULL)
        dogleg_freeContext(&solver_context);

    return stats;
}

bool mrcal_write_cameramodel_file(const char* filename,
                                  const mrcal_cameramodel_t* cameramodel)
{
    bool result = false;
    FILE* fp = fopen(filename, "w");
    if(fp == NULL)
    {
        MSG("Couldn't open('%s')", filename);
        return false;
    }

    char lensmodel_string[1024];
    if(!mrcal_lensmodel_name(lensmodel_string, sizeof(lensmodel_string),
                             &cameramodel->lensmodel))
    {
        MSG("Couldn't construct lensmodel string. Unconfigured string: '%s'",
            mrcal_lensmodel_name_unconfigured(&cameramodel->lensmodel));
        goto done;
    }

    int Nparams = mrcal_lensmodel_num_params(&cameramodel->lensmodel);
    if(Nparams<0)
    {
        MSG("Couldn't get valid Nparams from lensmodel string '%s'",
            lensmodel_string);
        goto done;
    }

    fprintf(fp, "{\n");
    fprintf(fp, "  'lensmodel':  '%s',\n", lensmodel_string);
    fprintf(fp, "  'intrinsics': [ ");
    for(int i=0; i<Nparams; i++)
        fprintf(fp, "%f, ", cameramodel->intrinsics[i]);
    fprintf(fp, "],\n");
    fprintf(fp, "  'imagersize': [ %u, %u ],\n",
            cameramodel->imagersize[0],
            cameramodel->imagersize[1]);
    fprintf(fp, "  'extrinsics': [ %f, %f, %f, %f, %f, %f ]\n",
            cameramodel->rt_cam_ref[0],
            cameramodel->rt_cam_ref[1],
            cameramodel->rt_cam_ref[2],
            cameramodel->rt_cam_ref[3],
            cameramodel->rt_cam_ref[4],
            cameramodel->rt_cam_ref[5]);

    fprintf(fp,"}\n");
    result = true;

 done:
    if(fp != NULL)
        fclose(fp);
    return result;
}<|MERGE_RESOLUTION|>--- conflicted
+++ resolved
@@ -5622,6 +5622,7 @@
 
         double regularization_ratio_distortion  = 0.0;
         double regularization_ratio_centerpixel = 0.0;
+        double regularization_ratio_calobject_warp = 0.0;
         if(problem_selections.do_apply_regularization)
         {
             int Ncore = modelHasCore_fxfycxcy(lensmodel) ? 4 : 0;
@@ -5669,29 +5670,18 @@
             }
             assert(xreg == &solver_context->beforeStep->x[ctx.Nmeasurements]);
 
-<<<<<<< HEAD
-            MSG("Regularization stats:");
-            MSG("norm2(error): %.3f",
-                norm2_error);
-            MSG("reg distortion,centerpixel,calobject_warp: %.3f %.3f %.3f",
-                norm2_err_regularization_distortion,
-                norm2_err_regularization_centerpixel,
-                norm2_err_regularization_calobject_warp);
-            MSG("reg err ratio: %.3f %.3f %.3f",
-                norm2_err_regularization_distortion      / norm2_error,
-                norm2_err_regularization_centerpixel     / norm2_error,
-                norm2_err_regularization_calobject_warp / norm2_error);
-=======
             regularization_ratio_distortion  = norm2_err_regularization_distortion      / norm2_error;
             regularization_ratio_centerpixel = norm2_err_regularization_centerpixel     / norm2_error;
-
+            regularization_ratio_calobject_warp = norm2_err_regularization_calobject_warp / norm2_error;
             if(regularization_ratio_distortion > 0.01)
                 MSG("WARNING: regularization ratio for lens distortion exceeds 1%%. Is the scale factor too high? Ratio = %.3f",
                     regularization_ratio_distortion);
             if(regularization_ratio_centerpixel > 0.01)
                 MSG("WARNING: regularization ratio for the projection centerpixel exceeds 1%%. Is the scale factor too high? Ratio = %.3f",
                     regularization_ratio_centerpixel);
->>>>>>> 540dff88
+            if(regularization_ratio_calobject_warp > 0.01)
+                MSG("WARNING: regularization ratio for calobject_warp exceeds 1%%. Is the scale factor too high? Ratio = %.3f",
+                    regularization_ratio_calobject_warp);
         }
 
 
@@ -5721,9 +5711,10 @@
                 // }
 
                 MSG("Regularization stats:");
-                MSG("reg err ratio (distortion,centerpixel): %.3f %.3f",
+                MSG("reg err ratio (distortion,centerpixel,calobject_warp): %.3f %.3f %.3f",
                     regularization_ratio_distortion,
-                    regularization_ratio_centerpixel);
+                    regularization_ratio_centerpixel,
+                    regularization_ratio_calobject_warp);
             }
         }
     }
