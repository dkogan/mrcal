#define _GNU_SOURCE
#include <stdio.h>
#include <stdlib.h>
#include <inttypes.h>

#include <dogleg.h>
#include <assert.h>
#include <stdbool.h>
#include <math.h>
#include <string.h>

#include "mrcal.h"
#include "minimath/minimath.h"
#include "util.h"

// These are parameter variable scales. They have the units of the parameters
// themselves, so the optimizer sees x/SCALE_X for each parameter. I.e. as far
// as the optimizer is concerned, the scale of each variable is 1. This doesn't
// need to be precise; just need to get all the variables to be within the same
// order of magnitute. This is important because the dogleg solve treats the
// trust region as a ball in state space, and this ball is isotropic, and has a
// radius that applies in every direction
//
// Can be visualized like this:
//
//   p0,x0,J0 = mrcal.optimizer_callback(**optimization_inputs)[:3]
//   J0 = J0.toarray()
//   ss = np.sum(np.abs(J0), axis=-2)
//   gp.plot(ss, _set=mrcal.plotoptions_state_boundaries(**optimization_inputs))
//
// This visualizes the overall effect of each variable. If the scales aren't
// tuned properly, some variables will have orders of magnitude stronger
// response than others, and the optimization problem won't converge well.
//
// The scipy.optimize.least_squares() function claims to be able to estimate
// these automatically, without requiring these hard-coded values from the user.
// See the description of the "x_scale" argument:
//
//   https://docs.scipy.org/doc/scipy/reference/generated/scipy.optimize.least_squares.html
//
// Supposedly this paper describes the method:
//
//   J. J. More, "The Levenberg-Marquardt Algorithm: Implementation and Theory,"
//   Numerical Analysis, ed. G. A. Watson, Lecture Notes in Mathematics 630,
//   Springer Verlag, pp. 105-116, 1977.
//
// Please somebody look at this
#define SCALE_INTRINSICS_FOCAL_LENGTH 500.0
#define SCALE_INTRINSICS_CENTER_PIXEL 20.0
#define SCALE_ROTATION_CAMERA         (0.1 * M_PI/180.0)
#define SCALE_TRANSLATION_CAMERA      1.0
#define SCALE_ROTATION_FRAME          (15.0 * M_PI/180.0)
#define SCALE_TRANSLATION_FRAME       1.0
#define SCALE_POSITION_POINT          SCALE_TRANSLATION_FRAME
#define SCALE_CALOBJECT_WARP          0.01
#define SCALE_CALOBJECT_WARP_CX       1.0
#define SCALE_DISTORTION              1.0

#define MSG_IF_VERBOSE(...) do { if(verbose) MSG( __VA_ARGS__ ); } while(0)



#define CHECK_CONFIG_NPARAM_NOCONFIG(s,n) \
    static_assert(n > 0, "no-config implies known-at-compile-time param count");
#define CHECK_CONFIG_NPARAM_WITHCONFIG(s,n) \
    static_assert(n <= 0, "Models with a configuration define their parameter counts in LENSMODEL_XXX__lensmodel_num_params(); their compile-time-defined counts are ignored");
MRCAL_LENSMODEL_NOCONFIG_LIST(  CHECK_CONFIG_NPARAM_NOCONFIG)
MRCAL_LENSMODEL_WITHCONFIG_LIST(CHECK_CONFIG_NPARAM_WITHCONFIG)


// Returns a static string, using "..." as a placeholder for any configuration
// values
#define LENSMODEL_PRINT_CFG_ELEMENT_TEMPLATE(name, type, pybuildvaluecode, PRIcode,SCNcode, bitfield, cookie) \
    "_" #name "=..."
#define LENSMODEL_PRINT_CFG_ELEMENT_FMT(name, type, pybuildvaluecode, PRIcode,SCNcode, bitfield, cookie) \
    "_" #name "=%" PRIcode
#define LENSMODEL_PRINT_CFG_ELEMENT_VAR(name, type, pybuildvaluecode, PRIcode,SCNcode, bitfield, cookie) \
    ,config->name
#define LENSMODEL_SCAN_CFG_ELEMENT_FMT(name, type, pybuildvaluecode, PRIcode,SCNcode, bitfield, cookie) \
    "_" #name "=%" SCNcode
#define LENSMODEL_SCAN_CFG_ELEMENT_VAR(name, type, pybuildvaluecode, PRIcode,SCNcode, bitfield, cookie) \
    ,&config->name
#define LENSMODEL_SCAN_CFG_ELEMENT_PLUS1(name, type, pybuildvaluecode, PRIcode,SCNcode, bitfield, cookie) \
    +1
const char* mrcal_lensmodel_name_unconfigured( const mrcal_lensmodel_t* lensmodel )
{
    switch(lensmodel->type)
    {
#define CASE_STRING_NOCONFIG(s,n) case MRCAL_##s: ;     \
        return #s;
#define _CASE_STRING_WITHCONFIG(s,n,s_CONFIG_LIST) case MRCAL_##s: ;    \
        return #s s_CONFIG_LIST(LENSMODEL_PRINT_CFG_ELEMENT_TEMPLATE, );
#define CASE_STRING_WITHCONFIG(s,n) _CASE_STRING_WITHCONFIG(s,n,MRCAL_ ## s ## _CONFIG_LIST)

        MRCAL_LENSMODEL_NOCONFIG_LIST(   CASE_STRING_NOCONFIG )
        MRCAL_LENSMODEL_WITHCONFIG_LIST( CASE_STRING_WITHCONFIG )

    default:
        assert(0);


#undef CASE_STRING_NOCONFIG
#undef CASE_STRING_WITHCONFIG

    }
    return NULL;
}

// Write the model name WITH the full config into the given buffer. Identical to
// mrcal_lensmodel_name_unconfigured() for configuration-free models
static int LENSMODEL_CAHVORE__snprintf_model
  (char* out, int size,
   const mrcal_LENSMODEL_CAHVORE__config_t* config)
{
    return
        snprintf( out, size, "LENSMODEL_CAHVORE"
                  MRCAL_LENSMODEL_CAHVORE_CONFIG_LIST(LENSMODEL_PRINT_CFG_ELEMENT_FMT, )
                  MRCAL_LENSMODEL_CAHVORE_CONFIG_LIST(LENSMODEL_PRINT_CFG_ELEMENT_VAR, ));
}
static int LENSMODEL_SPLINED_STEREOGRAPHIC__snprintf_model
  (char* out, int size,
   const mrcal_LENSMODEL_SPLINED_STEREOGRAPHIC__config_t* config)
{
    return
        snprintf( out, size, "LENSMODEL_SPLINED_STEREOGRAPHIC"
                  MRCAL_LENSMODEL_SPLINED_STEREOGRAPHIC_CONFIG_LIST(LENSMODEL_PRINT_CFG_ELEMENT_FMT, )
                  MRCAL_LENSMODEL_SPLINED_STEREOGRAPHIC_CONFIG_LIST(LENSMODEL_PRINT_CFG_ELEMENT_VAR, ));
}
bool mrcal_lensmodel_name( char* out, int size, const mrcal_lensmodel_t* lensmodel )
{
    switch(lensmodel->type)
    {
#define CASE_STRING_NOCONFIG(s,n) case MRCAL_##s: \
        return size > snprintf(out,size, #s);

#define CASE_STRING_WITHCONFIG(s,n) case MRCAL_##s: \
        return size > s##__snprintf_model(out, size, &lensmodel->s##__config);

        MRCAL_LENSMODEL_NOCONFIG_LIST(   CASE_STRING_NOCONFIG )
        MRCAL_LENSMODEL_WITHCONFIG_LIST( CASE_STRING_WITHCONFIG )

    default:
        assert(0);

#undef CASE_STRING_NOCONFIG
#undef CASE_STRING_WITHCONFIG

    }
    return NULL;
}


static bool LENSMODEL_CAHVORE__scan_model_config( mrcal_LENSMODEL_CAHVORE__config_t* config, const char* config_str)
{
    int pos;
    int Nelements = 0 MRCAL_LENSMODEL_CAHVORE_CONFIG_LIST(LENSMODEL_SCAN_CFG_ELEMENT_PLUS1, );
    return
        Nelements ==
        sscanf( config_str,
                MRCAL_LENSMODEL_CAHVORE_CONFIG_LIST(LENSMODEL_SCAN_CFG_ELEMENT_FMT, )"%n"
                MRCAL_LENSMODEL_CAHVORE_CONFIG_LIST(LENSMODEL_SCAN_CFG_ELEMENT_VAR, ),
                &pos) &&
        config_str[pos] == '\0';
}
static bool LENSMODEL_SPLINED_STEREOGRAPHIC__scan_model_config( mrcal_LENSMODEL_SPLINED_STEREOGRAPHIC__config_t* config, const char* config_str)
{
    int pos;
    int Nelements = 0 MRCAL_LENSMODEL_SPLINED_STEREOGRAPHIC_CONFIG_LIST(LENSMODEL_SCAN_CFG_ELEMENT_PLUS1, );
    return
        Nelements ==
        sscanf( config_str,
                MRCAL_LENSMODEL_SPLINED_STEREOGRAPHIC_CONFIG_LIST(LENSMODEL_SCAN_CFG_ELEMENT_FMT, )"%n"
                MRCAL_LENSMODEL_SPLINED_STEREOGRAPHIC_CONFIG_LIST(LENSMODEL_SCAN_CFG_ELEMENT_VAR, ),
                &pos) &&
        config_str[pos] == '\0';
}

const char* const* mrcal_supported_lensmodel_names( void )
{
#define NAMESTRING_NOCONFIG(s,n)                  #s,
#define _NAMESTRING_WITHCONFIG(s,n,s_CONFIG_LIST) #s s_CONFIG_LIST(LENSMODEL_PRINT_CFG_ELEMENT_TEMPLATE, ),
#define NAMESTRING_WITHCONFIG(s,n) _NAMESTRING_WITHCONFIG(s,n,MRCAL_ ## s ## _CONFIG_LIST)

    static const char* names[] = {
        MRCAL_LENSMODEL_NOCONFIG_LIST(  NAMESTRING_NOCONFIG)
        MRCAL_LENSMODEL_WITHCONFIG_LIST(NAMESTRING_WITHCONFIG)
        NULL };
    return names;
}

#undef LENSMODEL_PRINT_CFG_ELEMENT_TEMPLATE
#undef LENSMODEL_PRINT_CFG_ELEMENT_FMT
#undef LENSMODEL_PRINT_CFG_ELEMENT_VAR
#undef LENSMODEL_SCAN_CFG_ELEMENT_FMT
#undef LENSMODEL_SCAN_CFG_ELEMENT_VAR
#undef LENSMODEL_SCAN_CFG_ELEMENT_PLUS1

// parses the model name AND the configuration into a mrcal_lensmodel_t structure.
// Strings with valid model names but missing or unparseable configuration
// return {.type = MRCAL_LENSMODEL_INVALID_BADCONFIG}. Unknown model names return
// {.type = MRCAL_LENSMODEL_INVALID}
bool mrcal_lensmodel_from_name( // output
                                mrcal_lensmodel_t* lensmodel,

                                // input
                                const char* name )
{
#define CHECK_AND_RETURN_NOCONFIG(s,n)                                  \
    if( 0 == strcmp( name, #s) )                                        \
    {                                                                   \
        *lensmodel = (mrcal_lensmodel_t){.type = MRCAL_##s};            \
        return true;                                                    \
    }

#define CHECK_AND_RETURN_WITHCONFIG(s,n)                                \
    /* Configured model. I need to extract the config from the string. */ \
    /* The string format is NAME_cfg1=var1_cfg2=var2... */              \
    if( 0 == strcmp( name, #s) )                                        \
    {                                                                   \
        *lensmodel = (mrcal_lensmodel_t){.type = MRCAL_LENSMODEL_INVALID_BADCONFIG}; \
        return false;                                                   \
    }                                                                   \
    if( 0 == strncmp( name, #s"_", strlen(#s)+1) )                      \
    {                                                                   \
        /* found name. Now extract the config */                        \
        *lensmodel = (mrcal_lensmodel_t){.type = MRCAL_##s};            \
        mrcal_##s##__config_t* config = &lensmodel->s##__config;        \
                                                                        \
        const char* config_str = &name[strlen(#s)];                     \
                                                                        \
        if(s##__scan_model_config(config, config_str))                  \
            return true;                                                \
        else                                                            \
        {                                                               \
            *lensmodel = (mrcal_lensmodel_t){.type = MRCAL_LENSMODEL_INVALID_BADCONFIG}; \
            return false;                                               \
        }                                                               \
    }

    MRCAL_LENSMODEL_NOCONFIG_LIST(   CHECK_AND_RETURN_NOCONFIG );
    MRCAL_LENSMODEL_WITHCONFIG_LIST( CHECK_AND_RETURN_WITHCONFIG );

    *lensmodel = (mrcal_lensmodel_t){.type = MRCAL_LENSMODEL_INVALID};
    return false;
#undef CHECK_AND_RETURN_NOCONFIG
#undef CHECK_AND_RETURN_WITHCONFIG
}

// parses the model name only. The configuration is ignored. Even if it's
// missing or unparseable. Unknown model names return MRCAL_LENSMODEL_INVALID
mrcal_lensmodel_type_t mrcal_lensmodel_type_from_name( const char* name )
{
#define CHECK_AND_RETURN_NOCONFIG(s,n)                                  \
    if( 0 == strcmp( name, #s) ) return MRCAL_##s;

#define CHECK_AND_RETURN_WITHCONFIG(s,n)                                \
    /* Configured model. If the name is followed by _ or nothing, I */  \
    /* accept this model */                                             \
    if( 0 == strcmp( name, #s) ) return MRCAL_##s;                      \
    if( 0 == strncmp( name, #s"_", strlen(#s)+1) ) return MRCAL_##s;

    MRCAL_LENSMODEL_NOCONFIG_LIST(   CHECK_AND_RETURN_NOCONFIG );
    MRCAL_LENSMODEL_WITHCONFIG_LIST( CHECK_AND_RETURN_WITHCONFIG );

    return MRCAL_LENSMODEL_INVALID;

#undef CHECK_AND_RETURN_NOCONFIG
#undef CHECK_AND_RETURN_WITHCONFIG
}

mrcal_lensmodel_metadata_t mrcal_lensmodel_metadata( const mrcal_lensmodel_t* lensmodel )
{
    switch(lensmodel->type)
    {
    case MRCAL_LENSMODEL_SPLINED_STEREOGRAPHIC:
    case MRCAL_LENSMODEL_STEREOGRAPHIC:
    case MRCAL_LENSMODEL_LONLAT:
    case MRCAL_LENSMODEL_LATLON:
        return (mrcal_lensmodel_metadata_t) { .has_core                  = true,
                                              .can_project_behind_camera = true,
                                              .has_gradients             = true};
    case MRCAL_LENSMODEL_PINHOLE:
    case MRCAL_LENSMODEL_OPENCV4:
    case MRCAL_LENSMODEL_OPENCV5:
    case MRCAL_LENSMODEL_OPENCV8:
    case MRCAL_LENSMODEL_OPENCV12:
    case MRCAL_LENSMODEL_CAHVOR:
        return (mrcal_lensmodel_metadata_t) { .has_core                  = true,
                                              .can_project_behind_camera = false,
                                              .has_gradients             = true };

    case MRCAL_LENSMODEL_CAHVORE:
        return (mrcal_lensmodel_metadata_t) { .has_core                  = true,
                                              .can_project_behind_camera = false,
                                              .has_gradients             = false };

    default: ;
    }
    MSG("Unknown lens model %d. Barfing out", lensmodel->type);
    assert(0);
}

static
bool modelHasCore_fxfycxcy( const mrcal_lensmodel_t* lensmodel )
{
    mrcal_lensmodel_metadata_t meta = mrcal_lensmodel_metadata(lensmodel);
    return meta.has_core;
}
static
bool model_supports_projection_behind_camera( const mrcal_lensmodel_t* lensmodel )
{
    mrcal_lensmodel_metadata_t meta = mrcal_lensmodel_metadata(lensmodel);
    return meta.can_project_behind_camera;
}

static int LENSMODEL_CAHVORE__lensmodel_num_params(const mrcal_LENSMODEL_CAHVORE__config_t* config)
{
    /* CAHVORE is CAHVOR + E */
    return
        4 + // core
        5 + // CAHVOR distortion
        3;  // E
}
static int LENSMODEL_SPLINED_STEREOGRAPHIC__lensmodel_num_params(const mrcal_LENSMODEL_SPLINED_STEREOGRAPHIC__config_t* config)
{
    return
        // I have two surfaces: one for x and another for y
        (int)config->Nx * (int)config->Ny * 2 +

        // and I have a core
        4;
}
int mrcal_lensmodel_num_params(const mrcal_lensmodel_t* lensmodel)
{
    switch(lensmodel->type)
    {
#define CASE_NUM_NOCONFIG(s,n)                                          \
        case MRCAL_##s: return n;

#define CASE_NUM_WITHCONFIG(s,n)                                        \
        case MRCAL_##s: return s##__lensmodel_num_params(&lensmodel->s##__config);

        MRCAL_LENSMODEL_NOCONFIG_LIST(   CASE_NUM_NOCONFIG )
        MRCAL_LENSMODEL_WITHCONFIG_LIST( CASE_NUM_WITHCONFIG )

    default: ;
    }
    return -1;

#undef CASE_NUM_NOCONFIG
#undef CASE_NUM_WITHCONFIG
}

static
int get_num_distortions_optimization_params(mrcal_problem_selections_t problem_selections,
                                            const mrcal_lensmodel_t* lensmodel)
{
    if( !problem_selections.do_optimize_intrinsics_distortions )
        return 0;

    int N = mrcal_lensmodel_num_params(lensmodel);
    if(modelHasCore_fxfycxcy(lensmodel))
        N -= 4; // ignoring fx,fy,cx,cy
    return N;
}

int mrcal_num_intrinsics_optimization_params(mrcal_problem_selections_t problem_selections,
                                             const mrcal_lensmodel_t* lensmodel)
{
    int N = get_num_distortions_optimization_params(problem_selections, lensmodel);

    if( problem_selections.do_optimize_intrinsics_core &&
        modelHasCore_fxfycxcy(lensmodel) )
        N += 4; // fx,fy,cx,cy
    return N;
}

int mrcal_num_states(int Ncameras_intrinsics, int Ncameras_extrinsics,
                     int Nframes,
                     int Npoints, int Npoints_fixed, int Nobservations_board,
                     mrcal_problem_selections_t problem_selections,
                     const mrcal_lensmodel_t* lensmodel)
{
    return
        mrcal_num_states_intrinsics(Ncameras_intrinsics,
                                    problem_selections,
                                    lensmodel) +
        mrcal_num_states_extrinsics(Ncameras_extrinsics,
                                    problem_selections) +
        mrcal_num_states_frames(Nframes,
                                problem_selections) +
        mrcal_num_states_points(Npoints, Npoints_fixed,
                                problem_selections) +
        mrcal_num_states_calobject_warp( problem_selections,
                                         Nobservations_board);
}

static int num_regularization_terms_percamera(mrcal_problem_selections_t problem_selections,
                                              const mrcal_lensmodel_t* lensmodel)
{
    if(!problem_selections.do_apply_regularization)
        return 0;

    // distortions
    int N = get_num_distortions_optimization_params(problem_selections, lensmodel);
    // optical center
    if(problem_selections.do_optimize_intrinsics_core)
        N += 2;
    return N;
}

int mrcal_measurement_index_boards(int i_observation_board,
                                   int Nobservations_board,
                                   int Nobservations_point,
                                   int calibration_object_width_n,
                                   int calibration_object_height_n)
{
    // *2 because I have separate x and y measurements
    return
        0 +
        i_observation_board *
        calibration_object_width_n*calibration_object_height_n *
        2;
}

int mrcal_num_measurements_boards(int Nobservations_board,
                                  int calibration_object_width_n,
                                  int calibration_object_height_n)
{
    return mrcal_measurement_index_boards( Nobservations_board,
                                           0,0,
                                           calibration_object_width_n,
                                           calibration_object_height_n);
}

int mrcal_measurement_index_points(int i_observation_point,
                                   int Nobservations_board,
                                   int Nobservations_point,
                                   int calibration_object_width_n,
                                   int calibration_object_height_n)
{
    // 3: x,y measurements, range normalization
    return
        mrcal_num_measurements_boards(Nobservations_board,
                                      calibration_object_width_n,
                                      calibration_object_height_n) +
        i_observation_point * 3;
}

int mrcal_num_measurements_points(int Nobservations_point)
{
    // 3: x,y measurements, range normalization
    return Nobservations_point * 3;
}

int mrcal_measurement_index_regularization(int Nobservations_board,
                                           int Nobservations_point,
                                           int calibration_object_width_n,
                                           int calibration_object_height_n)
{
    return
        mrcal_num_measurements_boards(Nobservations_board,
                                      calibration_object_width_n,
                                      calibration_object_height_n) +
        mrcal_num_measurements_points(Nobservations_point);
}

int mrcal_num_measurements_regularization(int Ncameras_intrinsics, int Ncameras_extrinsics,
                                          int Nframes,
                                          int Npoints, int Npoints_fixed, int Nobservations_board,
                                          mrcal_problem_selections_t problem_selections,
                                          const mrcal_lensmodel_t* lensmodel)
{
    int N =
        Ncameras_intrinsics *
        num_regularization_terms_percamera(problem_selections, lensmodel);
    if(problem_selections.do_optimize_calobject_warp)
        N += MRCAL_NSTATE_CALOBJECT_WARP;
    return N;
}

int mrcal_num_measurements(int Nobservations_board,
                           int Nobservations_point,
                           int calibration_object_width_n,
                           int calibration_object_height_n,
                           int Ncameras_intrinsics, int Ncameras_extrinsics,
                           int Nframes,
                           int Npoints, int Npoints_fixed,
                           mrcal_problem_selections_t problem_selections,
                           const mrcal_lensmodel_t* lensmodel)
{
    return
        mrcal_num_measurements_boards( Nobservations_board,
                                       calibration_object_width_n,
                                       calibration_object_height_n) +
        mrcal_num_measurements_points(Nobservations_point) +
        mrcal_num_measurements_regularization(Ncameras_intrinsics, Ncameras_extrinsics,
                                              Nframes,
                                              Npoints, Npoints_fixed, Nobservations_board,
                                              problem_selections,
                                              lensmodel);
}

int _mrcal_num_j_nonzero(int Nobservations_board,
                         int Nobservations_point,
                         int calibration_object_width_n,
                         int calibration_object_height_n,
                         int Ncameras_intrinsics, int Ncameras_extrinsics,
                         int Nframes,
                         int Npoints, int Npoints_fixed,
                         const mrcal_observation_board_t* observations_board,
                         const mrcal_observation_point_t* observations_point,
                         mrcal_problem_selections_t problem_selections,
                         const mrcal_lensmodel_t* lensmodel)
{
    // each observation depends on all the parameters for THAT frame and for
    // THAT camera. Camera0 doesn't have extrinsics, so I need to loop through
    // all my observations

    // Each projected point has an x and y measurement, and each one depends on
    // some number of the intrinsic parameters. Parametric models are simple:
    // each one depends on ALL of the intrinsics. Splined models are sparse,
    // however, and there's only a partial dependence
    int Nintrinsics_per_measurement;
    if(lensmodel->type == MRCAL_LENSMODEL_SPLINED_STEREOGRAPHIC)
    {
        int run_len =
            lensmodel->LENSMODEL_SPLINED_STEREOGRAPHIC__config.order + 1;
        Nintrinsics_per_measurement =
            (problem_selections.do_optimize_intrinsics_core        ? 4                 : 0)  +
            (problem_selections.do_optimize_intrinsics_distortions ? (run_len*run_len) : 0);
    }
    else
        Nintrinsics_per_measurement =
            mrcal_num_intrinsics_optimization_params(problem_selections, lensmodel);

    // x depends on fx,cx but NOT on fy, cy. And similarly for y.
    if( problem_selections.do_optimize_intrinsics_core &&
        modelHasCore_fxfycxcy(lensmodel) )
        Nintrinsics_per_measurement -= 2;

    int N = Nobservations_board * ( (problem_selections.do_optimize_frames         ? 6 : 0) +
                                    (problem_selections.do_optimize_extrinsics     ? 6 : 0) +
                                    (problem_selections.do_optimize_calobject_warp ? MRCAL_NSTATE_CALOBJECT_WARP : 0) +
                                  Nintrinsics_per_measurement );

    // initial estimate counts extrinsics for the reference camera, which need
    // to be subtracted off
    if(problem_selections.do_optimize_extrinsics)
        for(int i=0; i<Nobservations_board; i++)
            if(observations_board[i].icam.extrinsics < 0)
                N -= 6;
    // *2 because I have separate x and y measurements
    N *= 2*calibration_object_width_n*calibration_object_height_n;

    // Now the point observations
    for(int i=0; i<Nobservations_point; i++)
    {
        N += 2*Nintrinsics_per_measurement;
        if( problem_selections.do_optimize_frames &&
            observations_point[i].i_point < Npoints-Npoints_fixed )
            N += 2*3;
        if( problem_selections.do_optimize_extrinsics &&
            observations_point[i].icam.extrinsics >= 0 )
            N += 2*6;

        // range normalization
        if(problem_selections.do_optimize_frames &&
            observations_point[i].i_point < Npoints-Npoints_fixed )
            N += 3;
        if( problem_selections.do_optimize_extrinsics &&
            observations_point[i].icam.extrinsics >= 0 )
            N += 6;
    }

    if(lensmodel->type == MRCAL_LENSMODEL_SPLINED_STEREOGRAPHIC)
    {
        if(problem_selections.do_apply_regularization)
        {
            // Each regularization term depends on
            // - two values for distortions
            // - one value for the center pixel
            N +=
                Ncameras_intrinsics *
                2 *
                num_regularization_terms_percamera(problem_selections,
                                                   lensmodel);
            // I multiplied by 2, so I double-counted the center pixel
            // contributions. Subtract those off
            if(problem_selections.do_optimize_intrinsics_core)
                N -= Ncameras_intrinsics*2;
        }
    }
    else
        N +=
            Ncameras_intrinsics *
            num_regularization_terms_percamera(problem_selections,
                                               lensmodel);

    if(problem_selections.do_optimize_calobject_warp)
        N += MRCAL_NSTATE_CALOBJECT_WARP;

    return N;
}

// Used in the spline-based projection function.
//
// See bsplines.py for the derivation of the spline expressions and for
// justification of the 2D scheme
//
// Here we sample two interpolated surfaces at once: one each for the x and y
// focal-length scales
static
void sample_bspline_surface_cubic(double* out,
                                  double* dout_dx,
                                  double* dout_dy,
                                  double* ABCDx_ABCDy,

                                  double x, double y,
                                  // control points
                                  const double* c,
                                  int stridey

                                  // stridex is 2: the control points from the
                                  // two surfaces are next to each other. Better
                                  // cache locality maybe
                                  )
{
    double* ABCDx = &ABCDx_ABCDy[0];
    double* ABCDy = &ABCDx_ABCDy[4];

    // The sampling function assumes evenly spaced knots.
    // a,b,c,d are sequential control points
    // x is in [0,1] between b and c. Function looks like this:
    //   double A = fA(x);
    //   double B = fB(x);
    //   double C = fC(x);
    //   double D = fD(x);
    //   return A*a + B*b + C*c + D*d;
    // I need to sample many such 1D segments, so I compute A,B,C,D separately,
    // and apply them together
    void get_sample_coeffs(double* ABCD, double* ABCDgrad, double x)
    {
        double x2 = x*x;
        double x3 = x2*x;
        ABCD[0] =  (-x3 + 3*x2 - 3*x + 1)/6;
        ABCD[1] = (3 * x3/2 - 3*x2 + 2)/3;
        ABCD[2] = (-3 * x3 + 3*x2 + 3*x + 1)/6;
        ABCD[3] = x3 / 6;

        ABCDgrad[0] =  -x2/2 + x - 1./2.;
        ABCDgrad[1] = 3*x2/2 - 2*x;
        ABCDgrad[2] = -3*x2/2 + x + 1./2.;
        ABCDgrad[3] = x2 / 2;
    }

    // 4 samples along one dimension, and then one sample along the other
    // dimension, using the 4 samples as the control points. Order doesn't
    // matter. See bsplines.py
    //
    // I do this twice: one for each focal length surface
    double ABCDgradx[4];
    double ABCDgrady[4];
    get_sample_coeffs(ABCDx, ABCDgradx, x);
    get_sample_coeffs(ABCDy, ABCDgrady, y);
    void interp(double* out, const double* ABCDx, const double* ABCDy)
    {
        double cinterp[4][2];
        const int stridex = 2;
        for(int iy=0; iy<4; iy++)
            for(int k=0;k<2;k++)
                cinterp[iy][k] =
                    ABCDx[0] * c[iy*stridey + 0*stridex + k] +
                    ABCDx[1] * c[iy*stridey + 1*stridex + k] +
                    ABCDx[2] * c[iy*stridey + 2*stridex + k] +
                    ABCDx[3] * c[iy*stridey + 3*stridex + k];
        for(int k=0;k<2;k++)
            out[k] =
                ABCDy[0] * cinterp[0][k] +
                ABCDy[1] * cinterp[1][k] +
                ABCDy[2] * cinterp[2][k] +
                ABCDy[3] * cinterp[3][k];
    }

    // the intrinsics gradient is flatten(ABCDx[0..3] * ABCDy[0..3]) for both x
    // and y. By returning ABCD[xy] and not the cartesian products, I make
    // smaller temporary data arrays
    interp(out,     ABCDx,     ABCDy);
    interp(dout_dx, ABCDgradx, ABCDy);
    interp(dout_dy, ABCDx,     ABCDgrady);
}
static
void sample_bspline_surface_quadratic(double* out,
                                      double* dout_dx,
                                      double* dout_dy,
                                      double* ABCx_ABCy,

                                      double x, double y,
                                      // control points
                                      const double* c,
                                      int stridey

                                      // stridex is 2: the control points from the
                                      // two surfaces are next to each other. Better
                                      // cache locality maybe
                                      )
{
    double* ABCx = &ABCx_ABCy[0];
    double* ABCy = &ABCx_ABCy[3];

    // The sampling function assumes evenly spaced knots.
    // a,b,c are sequential control points
    // x is in [-1/2,1/2] around b. Function looks like this:
    //   double A = fA(x);
    //   double B = fB(x);
    //   double C = fC(x);
    //   return A*a + B*b + C*c;
    // I need to sample many such 1D segments, so I compute A,B,C separately,
    // and apply them together
    void get_sample_coeffs(double* ABC, double* ABCgrad, double x)
    {
        double x2 = x*x;
        ABC[0] = (4*x2 - 4*x + 1)/8;
        ABC[1] = (3 - 4*x2)/4;
        ABC[2] = (4*x2 + 4*x + 1)/8;

        ABCgrad[0] = x - 1./2.;
        ABCgrad[1] = -2.*x;
        ABCgrad[2] = x + 1./2.;
    }

    // 3 samples along one dimension, and then one sample along the other
    // dimension, using the 3 samples as the control points. Order doesn't
    // matter. See bsplines.py
    //
    // I do this twice: one for each focal length surface
    double ABCgradx[3];
    double ABCgrady[3];
    get_sample_coeffs(ABCx, ABCgradx, x);
    get_sample_coeffs(ABCy, ABCgrady, y);
    void interp(double* out, const double* ABCx, const double* ABCy)
    {
        double cinterp[3][2];
        const int stridex = 2;
        for(int iy=0; iy<3; iy++)
            for(int k=0;k<2;k++)
                cinterp[iy][k] =
                    ABCx[0] * c[iy*stridey + 0*stridex + k] +
                    ABCx[1] * c[iy*stridey + 1*stridex + k] +
                    ABCx[2] * c[iy*stridey + 2*stridex + k];
        for(int k=0;k<2;k++)
            out[k] =
                ABCy[0] * cinterp[0][k] +
                ABCy[1] * cinterp[1][k] +
                ABCy[2] * cinterp[2][k];
    }

    // the intrinsics gradient is flatten(ABCx[0..3] * ABCy[0..3]) for both x
    // and y. By returning ABC[xy] and not the cartesian products, I make
    // smaller temporary data arrays
    interp(out,     ABCx,     ABCy);
    interp(dout_dx, ABCgradx, ABCy);
    interp(dout_dy, ABCx,     ABCgrady);
}

typedef struct
{
    double _d_rj_rf[3*3];
    double _d_rj_rc[3*3];
    double _d_tj_tf[3*3];
    double _d_tj_rc[3*3];

    // _d_tj_tc is always identity
    // _d_tj_rf is always 0
    // _d_rj_tf is always 0
    // _d_rj_tc is always 0

} geometric_gradients_t;

// These are all internals for project(). It was getting unwieldy otherwise
static
void _project_point_parametric( // outputs
                               mrcal_point2_t* q,
                               mrcal_point2_t* dq_dfxy, double* dq_dintrinsics_nocore,
                               mrcal_point3_t* restrict dq_drcamera,
                               mrcal_point3_t* restrict dq_dtcamera,
                               mrcal_point3_t* restrict dq_drframe,
                               mrcal_point3_t* restrict dq_dtframe,

                               // inputs
                               const mrcal_point3_t* p,
                               const mrcal_point3_t* dp_drc,
                               const mrcal_point3_t* dp_dtc,
                               const mrcal_point3_t* dp_drf,
                               const mrcal_point3_t* dp_dtf,

                               const double* restrict intrinsics,
                               bool camera_at_identity,
                               const mrcal_lensmodel_t* lensmodel)
{
    // u = distort(p, distortions)
    // q = uxy/uz * fxy + cxy
    if( lensmodel->type == MRCAL_LENSMODEL_PINHOLE ||
        lensmodel->type == MRCAL_LENSMODEL_STEREOGRAPHIC ||
        lensmodel->type == MRCAL_LENSMODEL_LONLAT ||
        lensmodel->type == MRCAL_LENSMODEL_LATLON ||
        MRCAL_LENSMODEL_IS_OPENCV(lensmodel->type) )
    {
        mrcal_point3_t dq_dp[2];
        if( lensmodel->type == MRCAL_LENSMODEL_PINHOLE )
            mrcal_project_pinhole(q, dq_dp,
                                  p, 1, intrinsics);
        else if(lensmodel->type == MRCAL_LENSMODEL_STEREOGRAPHIC)
            mrcal_project_stereographic(q, dq_dp,
                                        p, 1, intrinsics);
        else if(lensmodel->type == MRCAL_LENSMODEL_LONLAT)
            mrcal_project_lonlat(q, dq_dp,
                                 p, 1, intrinsics);
        else if(lensmodel->type == MRCAL_LENSMODEL_LATLON)
            mrcal_project_latlon(q, dq_dp,
                                 p, 1, intrinsics);
        else
        {
            int Nintrinsics = mrcal_lensmodel_num_params(lensmodel);
            _mrcal_project_internal_opencv( q, dq_dp,
                                            dq_dintrinsics_nocore,
                                            p, 1, intrinsics, Nintrinsics);
        }

        // dq/deee = dq/dp dp/deee
        if(camera_at_identity)
        {
            if( dq_drcamera != NULL ) memset(dq_drcamera, 0, 6*sizeof(double));
            if( dq_dtcamera != NULL ) memset(dq_dtcamera, 0, 6*sizeof(double));
            if( dq_drframe  != NULL ) mul_genN3_gen33_vout(2, (double*)dq_dp, (double*)dp_drf, (double*)dq_drframe);
            if( dq_dtframe  != NULL ) memcpy(dq_dtframe, (double*)dq_dp, 6*sizeof(double));
        }
        else
        {
            if( dq_drcamera != NULL ) mul_genN3_gen33_vout(2, (double*)dq_dp, (double*)dp_drc, (double*)dq_drcamera);
            if( dq_dtcamera != NULL ) mul_genN3_gen33_vout(2, (double*)dq_dp, (double*)dp_dtc, (double*)dq_dtcamera);
            if( dq_drframe  != NULL ) mul_genN3_gen33_vout(2, (double*)dq_dp, (double*)dp_drf, (double*)dq_drframe );
            if( dq_dtframe  != NULL ) mul_genN3_gen33_vout(2, (double*)dq_dp, (double*)dp_dtf, (double*)dq_dtframe );
        }

        // I have the projection, and I now need to propagate the gradients
        if( dq_dfxy )
        {
            const double fx = intrinsics[0];
            const double fy = intrinsics[1];
            const double cx = intrinsics[2];
            const double cy = intrinsics[3];

            // I have the projection, and I now need to propagate the gradients
            // xy = fxy * distort(xy)/distort(z) + cxy
            dq_dfxy->x = (q->x - cx)/fx; // dqx/dfx
            dq_dfxy->y = (q->y - cy)/fy; // dqy/dfy
        }
    }
    else if( lensmodel->type == MRCAL_LENSMODEL_CAHVOR )
    {
        int NdistortionParams = mrcal_lensmodel_num_params(lensmodel) - 4;

        // I perturb p, and then apply the focal length, center pixel stuff
        // normally
        mrcal_point3_t p_distorted;

        // distortion parameter layout:
        //   alpha
        //   beta
        //   r0
        //   r1
        //   r2
        double alpha = intrinsics[4 + 0];
        double beta  = intrinsics[4 + 1];
        double r0    = intrinsics[4 + 2];
        double r1    = intrinsics[4 + 3];
        double r2    = intrinsics[4 + 4];

        double s_al, c_al, s_be, c_be;
        sincos(alpha, &s_al, &c_al);
        sincos(beta,  &s_be, &c_be);

        // I parametrize the optical axis such that
        // - o(alpha=0, beta=0) = (0,0,1) i.e. the optical axis is at the center
        //   if both parameters are 0
        // - The gradients are cartesian. I.e. do/dalpha and do/dbeta are both
        //   NOT 0 at (alpha=0,beta=0). This would happen at the poles (gimbal
        //   lock), and that would make my solver unhappy
        double o     []         = {  s_al*c_be, s_be,  c_al*c_be };
        double do_dalpha[]      = {  c_al*c_be,    0, -s_al*c_be };
        double do_dbeta[]       = { -s_al*s_be, c_be, -c_al*s_be };

        double norm2p        = norm2_vec(3, p->xyz);
        double omega         = dot_vec(3, p->xyz, o);
        double domega_dalpha = dot_vec(3, p->xyz, do_dalpha);
        double domega_dbeta  = dot_vec(3, p->xyz, do_dbeta);

        double omega_recip = 1.0 / omega;
        double tau         = norm2p * omega_recip*omega_recip - 1.0;
        double s__dtau_dalphabeta__domega_dalphabeta = -2.0*norm2p * omega_recip*omega_recip*omega_recip;
        double dmu_dtau = r1 + 2.0*tau*r2;
        double dmu_dxyz[3];
        for(int i=0; i<3; i++)
            dmu_dxyz[i] = dmu_dtau *
                (2.0 * p->xyz[i] * omega_recip*omega_recip + s__dtau_dalphabeta__domega_dalphabeta * o[i]);
        double mu = r0 + tau*r1 + tau*tau*r2;
        double s__dmu_dalphabeta__domega_dalphabeta = dmu_dtau * s__dtau_dalphabeta__domega_dalphabeta;

        double  dpdistorted_dpcam[3*3] = {};
        double  dpdistorted_ddistortion[3*NdistortionParams];

        for(int i=0; i<3; i++)
        {
            double dmu_ddist[5] = { s__dmu_dalphabeta__domega_dalphabeta * domega_dalpha,
                s__dmu_dalphabeta__domega_dalphabeta * domega_dbeta,
                1.0,
                tau,
                tau * tau };

            dpdistorted_ddistortion[i*NdistortionParams + 0] = p->xyz[i] * dmu_ddist[0];
            dpdistorted_ddistortion[i*NdistortionParams + 1] = p->xyz[i] * dmu_ddist[1];
            dpdistorted_ddistortion[i*NdistortionParams + 2] = p->xyz[i] * dmu_ddist[2];
            dpdistorted_ddistortion[i*NdistortionParams + 3] = p->xyz[i] * dmu_ddist[3];
            dpdistorted_ddistortion[i*NdistortionParams + 4] = p->xyz[i] * dmu_ddist[4];

            dpdistorted_ddistortion[i*NdistortionParams + 0] -= dmu_ddist[0] * omega*o[i];
            dpdistorted_ddistortion[i*NdistortionParams + 1] -= dmu_ddist[1] * omega*o[i];
            dpdistorted_ddistortion[i*NdistortionParams + 2] -= dmu_ddist[2] * omega*o[i];
            dpdistorted_ddistortion[i*NdistortionParams + 3] -= dmu_ddist[3] * omega*o[i];
            dpdistorted_ddistortion[i*NdistortionParams + 4] -= dmu_ddist[4] * omega*o[i];

            dpdistorted_ddistortion[i*NdistortionParams + 0] -= mu * domega_dalpha*o[i];
            dpdistorted_ddistortion[i*NdistortionParams + 1] -= mu * domega_dbeta *o[i];

            dpdistorted_ddistortion[i*NdistortionParams + 0] -= mu * omega * do_dalpha[i];
            dpdistorted_ddistortion[i*NdistortionParams + 1] -= mu * omega * do_dbeta [i];

            dpdistorted_dpcam[3*i + i] = mu+1.0;
            for(int j=0; j<3; j++)
            {
                dpdistorted_dpcam[3*i + j] += (p->xyz[i] - omega*o[i]) * dmu_dxyz[j];
                dpdistorted_dpcam[3*i + j] -= mu*o[i]*o[j];
            }

            p_distorted.xyz[i] = p->xyz[i] + mu * (p->xyz[i] - omega*o[i]);
        }

        // q = fxy pxy/pz + cxy
        // dqx/dp = d( fx px/pz + cx ) = fx/pz^2 (pz [1 0 0] - px [0 0 1])
        // dqy/dp = d( fy py/pz + cy ) = fy/pz^2 (pz [0 1 0] - py [0 0 1])
        const double fx = intrinsics[0];
        const double fy = intrinsics[1];
        const double cx = intrinsics[2];
        const double cy = intrinsics[3];
        double pz_recip = 1. / p_distorted.z;
        q->x = p_distorted.x*pz_recip * fx + cx;
        q->y = p_distorted.y*pz_recip * fy + cy;

        double dq_dp[2][3] =
            { { fx * pz_recip,             0, -fx*p_distorted.x*pz_recip*pz_recip},
              { 0,             fy * pz_recip, -fy*p_distorted.y*pz_recip*pz_recip} };
        // This is for the DISTORTED p.
        // dq/deee = dq/dpdistorted dpdistorted/dpundistorted dpundistorted/deee

        double dq_dpundistorted[6];
        mul_genN3_gen33_vout(2, (double*)dq_dp, dpdistorted_dpcam, dq_dpundistorted);

        // dq/deee = dq/dp dp/deee
        if(camera_at_identity)
        {
            if( dq_drcamera != NULL ) memset(dq_drcamera, 0, 6*sizeof(double));
            if( dq_dtcamera != NULL ) memset(dq_dtcamera, 0, 6*sizeof(double));
            if( dq_drframe  != NULL ) mul_genN3_gen33_vout(2, (double*)dq_dpundistorted, (double*)dp_drf, (double*)dq_drframe);
            if( dq_dtframe  != NULL ) memcpy(dq_dtframe, dq_dpundistorted, 6*sizeof(double));
        }
        else
        {
            if( dq_drcamera != NULL ) mul_genN3_gen33_vout(2, (double*)dq_dpundistorted, (double*)dp_drc, (double*)dq_drcamera);
            if( dq_dtcamera != NULL ) mul_genN3_gen33_vout(2, (double*)dq_dpundistorted, (double*)dp_dtc, (double*)dq_dtcamera);
            if( dq_drframe  != NULL ) mul_genN3_gen33_vout(2, (double*)dq_dpundistorted, (double*)dp_drf, (double*)dq_drframe );
            if( dq_dtframe  != NULL ) mul_genN3_gen33_vout(2, (double*)dq_dpundistorted, (double*)dp_dtf, (double*)dq_dtframe );
        }

        if( dq_dintrinsics_nocore != NULL )
        {
            for(int i=0; i<NdistortionParams; i++)
            {
                const double dx = dpdistorted_ddistortion[i + 0*NdistortionParams];
                const double dy = dpdistorted_ddistortion[i + 1*NdistortionParams];
                const double dz = dpdistorted_ddistortion[i + 2*NdistortionParams];
                dq_dintrinsics_nocore[0*NdistortionParams + i] = fx * pz_recip * (dx - p_distorted.x*pz_recip*dz);
                dq_dintrinsics_nocore[1*NdistortionParams + i] = fy * pz_recip * (dy - p_distorted.y*pz_recip*dz);
            }
        }

        if( dq_dfxy )
        {
            // I have the projection, and I now need to propagate the gradients
            // xy = fxy * distort(xy)/distort(z) + cxy
            dq_dfxy->x = p_distorted.x*pz_recip; // dx/dfx
            dq_dfxy->y = p_distorted.y*pz_recip; // dy/dfy
        }
    }
    else
    {
        MSG("Unhandled lens model: %d (%s)",
            lensmodel->type, mrcal_lensmodel_name_unconfigured(lensmodel));
        assert(0);
    }
}

// Compute a pinhole projection using a constant fxy, cxy
void mrcal_project_pinhole( // output
                            mrcal_point2_t* q,
                            mrcal_point3_t* dq_dv, // May be NULL. Each point
                                                   // gets a block of 2 mrcal_point3_t
                                                   // objects

                            // input
                            const mrcal_point3_t* v,
                            int N,
                            const double* fxycxy)
{
    const double fx = fxycxy[0];
    const double fy = fxycxy[1];
    const double cx = fxycxy[2];
    const double cy = fxycxy[3];

    // q = fxy pxy/pz + cxy
    // dqx/dp = d( fx px/pz + cx ) = fx/pz^2 (pz [1 0 0] - px [0 0 1])
    // dqy/dp = d( fy py/pz + cy ) = fy/pz^2 (pz [0 1 0] - py [0 0 1])
    for(int i=0; i<N; i++)
    {
        double pz_recip = 1. / v[i].z;
        q->x = v[i].x*pz_recip * fx + cx;
        q->y = v[i].y*pz_recip * fy + cy;

        if(dq_dv)
        {
            dq_dv[2*i + 0].x = fx * pz_recip;
            dq_dv[2*i + 0].y = 0;
            dq_dv[2*i + 0].z = -fx*v[i].x*pz_recip*pz_recip;

            dq_dv[2*i + 1].x = 0;
            dq_dv[2*i + 1].y = fy * pz_recip;
            dq_dv[2*i + 1].z = -fy*v[i].y*pz_recip*pz_recip;
        }
    }
}

// Compute a pinhole unprojection using a constant fxy, cxy
void mrcal_unproject_pinhole( // output
                              mrcal_point3_t* v,
                              mrcal_point2_t* dv_dq, // May be NULL. Each point
                                                     // gets a block of 3
                                                     // mrcal_point2_t objects

                              // input
                              const mrcal_point2_t* q,
                              int N,
                              const double* fxycxy)
{
    const double fx = fxycxy[0];
    const double fy = fxycxy[1];
    const double cx = fxycxy[2];
    const double cy = fxycxy[3];

    double fx_recip = 1./fx;
    double fy_recip = 1./fy;
    for(int i=0; i<N; i++)
    {
        v[i].x = (q[i].x - cx) / fx;
        v[i].y = (q[i].y - cy) / fy;
        v[i].z = 1.0;

        if(dv_dq)
        {
            dv_dq[3*i + 0] = (mrcal_point2_t){.x = fx_recip};
            dv_dq[3*i + 1] = (mrcal_point2_t){.y = fy_recip};
            dv_dq[3*i + 2] = (mrcal_point2_t){};
        }
    }
}

// Compute a stereographic projection using a constant fxy, cxy. This is the
// same as the pinhole projection for long lenses, but supports views behind the
// camera
void mrcal_project_stereographic( // output
                                 mrcal_point2_t* q,
                                 mrcal_point3_t* dq_dv, // May be NULL. Each point
                                                        // gets a block of 2 mrcal_point3_t
                                                        // objects

                                 // input
                                 const mrcal_point3_t* v,
                                 int N,
                                 const double* fxycxy)
{
    const double fx = fxycxy[0];
    const double fy = fxycxy[1];
    const double cx = fxycxy[2];
    const double cy = fxycxy[3];

    // stereographic projection:
    //   (from https://en.wikipedia.org/wiki/Fisheye_lens)
    //   u = xy_unit * tan(th/2) * 2
    //
    // I compute the normalized (focal-length = 1) projection, and
    // use that to look-up the x and y focal length scalings

    // th is the angle between the observation and the projection
    // center
    //
    // sin(th)   = mag_xy/mag_xyz
    // cos(th)   = z/mag_xyz
    // tan(th/2) = sin(th) / (1 + cos(th))

    // tan(th/2) = mag_xy/mag_xyz / (1 + z/mag_xyz) =
    //           = mag_xy / (mag_xyz + z)
    // u = xy_unit * tan(th/2) * 2 =
    //   = xy/mag_xy * mag_xy/(mag_xyz + z) * 2 =
    //   = xy / (mag_xyz + z) * 2
    for(int i=0; i<N; i++)
    {
        double mag_xyz = sqrt( v[i].x*v[i].x +
                               v[i].y*v[i].y +
                               v[i].z*v[i].z );
        double scale = 2.0 / (mag_xyz + v[i].z);

        if(dq_dv)
        {
            // this is more or less already derived in _project_point_splined()
            //
            // dqx/dv = fx ( scale dx + x dscale ) =
            //        = fx ( [1 0 0] scale - 2 x / ()^2 * ( [x y z]/(sqrt) + [0 0 1]) )
            //        = fx ( [scale 0 0] - x scale^2/2 * ( [x y z]/mag_xyz + [0 0 1]) )
            // Let A = -scale^2/2
            //     B = A/mag_xyz
            // dqx_dv = fx ( [scale 0 0] - x scale^2/2 * [x y z]/mag_xyz - x scale^2/2 [0 0 1] )
            //        = fx ( [scale 0 0] + B x * [x y z] + x A [0 0 1] )
            double A = -scale*scale / 2.;
            double B = A / mag_xyz;
            dq_dv[2*i + 0] = (mrcal_point3_t){.x = fx * (v[i].x * (B*v[i].x) + scale),
                                        .y = fx * (v[i].x * (B*v[i].y)),
                                        .z = fx * (v[i].x * (B*v[i].z + A))};
            dq_dv[2*i + 1] = (mrcal_point3_t){.x = fy * (v[i].y * (B*v[i].x)),
                                        .y = fy * (v[i].y * (B*v[i].y) + scale),
                                        .z = fy * (v[i].y * (B*v[i].z + A))};
        }
        q[i] = (mrcal_point2_t){.x = v[i].x * scale * fx + cx,
                                .y = v[i].y * scale * fy + cy};
    }
}

// Compute a stereographic unprojection using a constant fxy, cxy
void mrcal_unproject_stereographic( // output
                                   mrcal_point3_t* v,
                                   mrcal_point2_t* dv_dq, // May be NULL. Each point
                                                          // gets a block of 3
                                                          // mrcal_point2_t objects

                                   // input
                                   const mrcal_point2_t* q,
                                   int N,
                                   const double* fxycxy)
{
    const double fx = fxycxy[0];
    const double fy = fxycxy[1];
    const double cx = fxycxy[2];
    const double cy = fxycxy[3];

    // stereographic projection:
    //   (from https://en.wikipedia.org/wiki/Fisheye_lens)
    //   u = xy_unit * tan(th/2) * 2
    //
    // I compute the normalized (focal-length = 1) projection, and
    // use that to look-up the x and y focal length scalings
    //
    // th is the angle between the observation and the projection
    // center
    //
    // sin(th)   = mag_xy/mag_xyz
    // cos(th)   = z/mag_xyz
    // tan(th/2) = sin(th) / (1 + cos(th))
    //
    // tan(th/2) = mag_xy/mag_xyz / (1 + z/mag_xyz) =
    //           = mag_xy / (mag_xyz + z)
    // u = xy_unit * tan(th/2) * 2 =
    //   = xy/mag_xy * mag_xy/(mag_xyz + z) * 2 =
    //   = xy / (mag_xyz + z) * 2
    //
    // How do I compute the inverse?
    //
    // So q = u f + c
    // -> u = (q-c)/f
    // mag(u) = tan(th/2)*2
    //
    // So I can compute th. az comes from the direction of u. This is enough to
    // compute everything. th is in [0,pi].
    //
    //     [ sin(th) cos(az) ]   [ cos(az)   ]
    // v = [ sin(th) sin(az) ] ~ [ sin(az)   ]
    //     [ cos(th)         ]   [ 1/tan(th) ]
    //
    // mag(u) = tan(th/2)*2 -> mag(u)/2 = tan(th/2) ->
    // tan(th) = mag(u) / (1 - (mag(u)/2)^2)
    // 1/tan(th) = (1 - 1/4*mag(u)^2) / mag(u)
    //
    // This has a singularity at u=0 (imager center). But I can scale v to avoid
    // this. So
    //
    //     [ cos(az) mag(u)   ]
    // v = [ sin(az) mag(u)   ]
    //     [ 1 - 1/4*mag(u)^2 ]
    //
    // I can simplify this even more. az = atan2(u.y,u.x). cos(az) = u.x/mag(u) ->
    //
    //     [ u.x              ]
    // v = [ u.y              ]
    //     [ 1 - 1/4 mag(u)^2 ]
    //
    // Test script to confirm that the project/unproject expressions are
    // correct. unproj(proj(v))/v should be a constant
    //
    //     import numpy      as np
    //     import numpysane  as nps
    //     f = 2000
    //     c = 1000
    //     def proj(v):
    //         m = nps.mag(v)
    //         scale = 2.0 / (m + v[..., 2])
    //         u = v[..., :2] * nps.dummy(scale, -1)
    //         return u * f + c
    //     def unproj(q):
    //         u = (q-c)/f
    //         muxy = nps.mag(u[..., :2])
    //         m    = nps.mag(u)
    //         return nps.mv(nps.cat( u[..., 0],
    //                                u[..., 1],
    //                                1 - 1./4.* m*m),
    //                       0, -1)
    //     v = np.array(((1., 2., 3.),
    //                   (3., -2., -4.)))
    //     print( unproj(proj(v)) / v)
    double fx_recip = 1./fx;
    double fy_recip = 1./fy;
    for(int i=0; i<N; i++)
    {
        mrcal_point2_t u = {.x = (q[i].x - cx) * fx_recip,
                            .y = (q[i].y - cy) * fy_recip};

        double norm2u = u.x*u.x + u.y*u.y;
        if(dv_dq)
        {
            dv_dq[3*i + 0] = (mrcal_point2_t){.x = 1.0*fx_recip};
            dv_dq[3*i + 1] = (mrcal_point2_t){.y = 1.0*fy_recip};
            dv_dq[3*i + 2] = (mrcal_point2_t){.x = -u.x/2.0*fx_recip,
                                              .y = -u.y/2.0*fy_recip};
        }
        v[i] = (mrcal_point3_t){ .x = u.x,
                                 .y = u.y,
                                 .z = 1. - 1./4. * norm2u };
    }
}


void mrcal_project_lonlat( // output
                           mrcal_point2_t* q,
                           mrcal_point3_t* dq_dv, // May be NULL. Each point
                                                  // gets a block of 2 mrcal_point3_t
                                                  // objects

                           // input
                           const mrcal_point3_t* v,
                           int N,
                           const double* fxycxy)
{
    const double fx = fxycxy[0];
    const double fy = fxycxy[1];
    const double cx = fxycxy[2];
    const double cy = fxycxy[3];

    // equirectangular projection:
    //   q   = (lon, lat)
    //   lon = arctan2(vx, vz)
    //   lat = arcsin(vy / mag(v))
    //
    // At the optical axis we have vx ~ vy ~ 0 and vz ~1, so
    //   lon ~ vx
    //   lat ~ vy

    // qx ~ arctan( vx/vz ) ->
    // dqx/dv = 1/(1 + (vx/vz)^2) 1/vz^2 ( dvx/dv vz - vx dvz/dv ) =
    //        = [vz 0 -vx] / (vx^2 + vz^2)
    //
    // qy ~ arcsin( vy / mag(v) ) ->
    // dqy/dv = 1 / sqrt( 1 - vy^2/norm2(v) ) 1/norm2(v) (dvy/dv mag(v)  - dmag(v)/dv vy)
    //        = 1 / sqrt( norm2(v) - vy^2 ) 1/mag(v)  ( [0 mag(v)   0] - v/mag(v) vy)
    //        = 1 / sqrt( norm2(v) - vy^2 ) ( [0 1 0] - v/norm2(v) vy)
    //        = 1 / sqrt( vx^2 + vz^2 ) ( [0 1 0] - v/norm2(v) vy)
    for(int i=0; i<N; i++)
    {
        double norm2_xyz_recip = 1. / (v[i].x*v[i].x +
                                       v[i].y*v[i].y +
                                       v[i].z*v[i].z );
        double mag_xyz_recip = sqrt(norm2_xyz_recip);
        double norm2_xz_recip = 1. / (v[i].x*v[i].x +
                                      v[i].z*v[i].z );
        double mag_xz_recip = sqrt(norm2_xz_recip);


        if(dq_dv)
        {
            dq_dv[2*i + 0] = (mrcal_point3_t){.x =  fx*norm2_xz_recip * v[i].z,
                                              .z = -fx*norm2_xz_recip * v[i].x };
            dq_dv[2*i + 1] = (mrcal_point3_t){.x = -fy*mag_xz_recip   * (v[i].y*v[i].x * norm2_xyz_recip),
                                              .y = -fy*mag_xz_recip   * (v[i].y*v[i].y * norm2_xyz_recip - 1.),
                                              .z = -fy*mag_xz_recip   * (v[i].y*v[i].z * norm2_xyz_recip) };
        }
        q[i] = (mrcal_point2_t){.x = atan2(v[i].x, v[i].z)          * fx + cx,
                                .y = asin( v[i].y * mag_xyz_recip ) * fy + cy};
    }
}


void mrcal_unproject_lonlat( // output
                             mrcal_point3_t* v,
                             mrcal_point2_t* dv_dq, // May be NULL. Each point
                                                    // gets a block of 3 mrcal_point2_t
                                                    // objects

                             // input
                             const mrcal_point2_t* q,
                             int N,
                             const double* fxycxy)
{
    const double fx = fxycxy[0];
    const double fy = fxycxy[1];
    const double cx = fxycxy[2];
    const double cy = fxycxy[3];

    // equirectangular projection:
    //   q   = (lon, lat)
    //   lon = arctan2(vx, vz)
    //   lat = arcsin(vy / mag(v))
    //
    // Let's say v is normalized. Then:
    //
    // vx/vz = tan(lon)
    // vy    = sin(lat)
    //
    // -> vx = vz tan(lon)
    // -> 1-sin^2(lat) = vz^2 (1 + tan^2(lon)) =
    //    cos^2(lat)   = (vz/cos(lon))^2
    //
    // -> vx = cos(lat) sin(lon)
    //    vy = sin(lat)
    //    vz = cos(lat) cos(lon)
    //
    // mag(v) is arbitrary, and I can simplify:
    //
    // -> v_unnormalized_x = sin(lon)
    //    v_unnormalized_y = tan(lat)
    //    v_unnormalized_z = cos(lon)
    //
    // If the computational cost of tan(lat) is smaller than of
    // sin(lat),cos(lat) and 2 multiplications, then this is a better
    // representation. A quick web search tells me that the cost of sincos ~ the
    // cost of either sin or cos. And that tan is more costly. So I use the
    // normalized form
    //
    // dv/dlon = [ cos(lat) cos(lon)   0          -cos(lat) sin(lon)]
    // dv/dlat = [-sin(lat) sin(lon)   cos(lat)   -sin(lat) cos(lon)]
    double fx_recip = 1./fx;
    double fy_recip = 1./fy;
    for(int i=0; i<N; i++)
    {
        double lon = (q[i].x - cx) * fx_recip;
        double lat = (q[i].y - cy) * fy_recip;

        double clon,slon,clat,slat;
        sincos(lat, &slat, &clat);
        sincos(lon, &slon, &clon);
        if(dv_dq)
        {
            dv_dq[3*i + 0] = (mrcal_point2_t){.x =  fx_recip * clat * clon,
                                              .y = -fy_recip * slat * slon};
            dv_dq[3*i + 1] = (mrcal_point2_t){.y =  fy_recip * clat };
            dv_dq[3*i + 2] = (mrcal_point2_t){.x = -fx_recip * clat * slon,
                                              .y = -fy_recip * slat * clon };
        }
        v[i] = (mrcal_point3_t){.x = clat * slon,
                                .y = slat,
                                .z = clat * clon};
    }
}

void mrcal_project_latlon( // output
                           mrcal_point2_t* q,
                           mrcal_point3_t* dq_dv, // May be NULL. Each point
                                                  // gets a block of 2 mrcal_point3_t
                                                  // objects

                           // input
                           const mrcal_point3_t* v,
                           int N,
                           const double* fxycxy)
{
    const double fx = fxycxy[0];
    const double fy = fxycxy[1];
    const double cx = fxycxy[2];
    const double cy = fxycxy[3];

    // copy of mrcal_project_lonlat(), with swapped x/y
    for(int i=0; i<N; i++)
    {
        double norm2_xyz_recip = 1. / (v[i].x*v[i].x +
                                       v[i].y*v[i].y +
                                       v[i].z*v[i].z );
        double mag_xyz_recip = sqrt(norm2_xyz_recip);
        double norm2_yz_recip = 1. / (v[i].y*v[i].y +
                                      v[i].z*v[i].z );
        double mag_yz_recip = sqrt(norm2_yz_recip);


        if(dq_dv)
        {
            dq_dv[2*i + 0] = (mrcal_point3_t){.x = -fx*mag_yz_recip   * (v[i].x*v[i].x * norm2_xyz_recip - 1.),
                                              .y = -fx*mag_yz_recip   * (v[i].x*v[i].y * norm2_xyz_recip),
                                              .z = -fx*mag_yz_recip   * (v[i].x*v[i].z * norm2_xyz_recip) };
            dq_dv[2*i + 1] = (mrcal_point3_t){.y =  fy*norm2_yz_recip * v[i].z,
                                              .z = -fy*norm2_yz_recip * v[i].y };
        }
        q[i] = (mrcal_point2_t){.x = asin( v[i].x * mag_xyz_recip ) * fx + cx,
                                .y = atan2(v[i].y, v[i].z)          * fy + cy};
    }
}


void mrcal_unproject_latlon( // output
                             mrcal_point3_t* v,
                             mrcal_point2_t* dv_dq, // May be NULL. Each point
                                                    // gets a block of 3 mrcal_point2_t
                                                    // objects

                             // input
                             const mrcal_point2_t* q,
                             int N,
                             const double* fxycxy)
{
    const double fx = fxycxy[0];
    const double fy = fxycxy[1];
    const double cx = fxycxy[2];
    const double cy = fxycxy[3];

    // copy of mrcal_unproject_lonlat(), with swapped x/y
    double fx_recip = 1./fx;
    double fy_recip = 1./fy;
    for(int i=0; i<N; i++)
    {
        double lat = (q[i].x - cx) * fx_recip;
        double lon = (q[i].y - cy) * fy_recip;

        double clon,slon,clat,slat;
        sincos(lat, &slat, &clat);
        sincos(lon, &slon, &clon);
        if(dv_dq)
        {
            dv_dq[3*i + 0] = (mrcal_point2_t){.x =  fx_recip * clat };
            dv_dq[3*i + 1] = (mrcal_point2_t){.x = -fx_recip * slat * slon,
                                              .y =  fy_recip * clat * clon };
            dv_dq[3*i + 2] = (mrcal_point2_t){.x = -fx_recip * slat * clon,
                                              .y = -fy_recip * clat * slon };
        }
        v[i] = (mrcal_point3_t){.x = slat,
                                .y = clat * slon,
                                .z = clat * clon};
    }
}


static void _mrcal_precompute_lensmodel_data_MRCAL_LENSMODEL_SPLINED_STEREOGRAPHIC
  ( // output
    mrcal_LENSMODEL_SPLINED_STEREOGRAPHIC__precomputed_t* precomputed,

    //input
    const mrcal_LENSMODEL_SPLINED_STEREOGRAPHIC__config_t* config )
{
    // I have N control points describing a given field-of-view. I
    // want to space out the control points evenly. I'm using
    // B-splines, so I need extra control points out past my edge.
    // With cubic splines I need a whole extra interval past the
    // edge. With quadratic splines I need half an interval (see
    // stuff in analyses/splines/).
    //
    // (u_width_needed + Nknots_margin*u_interval_size)/(Nknots - 1) = u_interval_size
    // ---> u_width_needed/(Nknots-1) = u_interval_size * (1 - Nknots_margin/(Nknots - 1))
    // ---> u_width_needed  = u_interval_size * (Nknots - 1 - Nknots_margin)
    // ---> u_interval_size = u_width_needed  / (Nknots - 1 - Nknots_margin)
    int Nknots_margin;
    if(config->order == 2)
    {
        Nknots_margin = 1;
        if(config->Nx < 3 || config->Ny < 3)
        {
            MSG("Quadratic splines: absolute minimum Nx, Ny is 3. Got Nx=%d Ny=%d. Barfing out",
                config->Nx, config->Ny);
            assert(0);
        }
    }
    else if(config->order == 3)
    {
        Nknots_margin = 2;
        if(config->Nx < 4 || config->Ny < 4)
        {
            MSG("Cubic splines: absolute minimum Nx, Ny is 4. Got Nx=%d Ny=%d. Barfing out",
                config->Nx, config->Ny);
            assert(0);
        }
    }
    else
    {
        MSG("I only support spline order 2 and 3");
        assert(0);
    }

    double th_edge_x = (double)config->fov_x_deg/2. * M_PI / 180.;
    double u_edge_x  = tan(th_edge_x / 2.) * 2;
    precomputed->segments_per_u = (config->Nx - 1 - Nknots_margin) / (u_edge_x*2.);
}

// NOT A PART OF THE EXTERNAL API. This is exported for the mrcal python wrapper
// only
void _mrcal_precompute_lensmodel_data(mrcal_projection_precomputed_t* precomputed,
                                      const mrcal_lensmodel_t* lensmodel)
{
    // currently only this model has anything
    if(lensmodel->type == MRCAL_LENSMODEL_SPLINED_STEREOGRAPHIC)
        _mrcal_precompute_lensmodel_data_MRCAL_LENSMODEL_SPLINED_STEREOGRAPHIC
            ( &precomputed->LENSMODEL_SPLINED_STEREOGRAPHIC__precomputed,
              &lensmodel->LENSMODEL_SPLINED_STEREOGRAPHIC__config );
    precomputed->ready = true;
}

bool mrcal_knots_for_splined_models( // buffers must hold at least
                                     // config->Nx and config->Ny values
                                     // respectively
                                     double* ux, double* uy,
                                     const mrcal_lensmodel_t* lensmodel)
{
    if(lensmodel->type != MRCAL_LENSMODEL_SPLINED_STEREOGRAPHIC)
    {
        MSG("This function works only with the MRCAL_LENSMODEL_SPLINED_STEREOGRAPHIC model. '%s' passed in",
            mrcal_lensmodel_name_unconfigured(lensmodel));
        return false;
    }

    mrcal_projection_precomputed_t precomputed_all;
    _mrcal_precompute_lensmodel_data(&precomputed_all, lensmodel);

    const mrcal_LENSMODEL_SPLINED_STEREOGRAPHIC__config_t* config =
        &lensmodel->LENSMODEL_SPLINED_STEREOGRAPHIC__config;
    const mrcal_LENSMODEL_SPLINED_STEREOGRAPHIC__precomputed_t* precomputed =
        &precomputed_all.LENSMODEL_SPLINED_STEREOGRAPHIC__precomputed;

    // The logic I'm reversing is
    //     double ix = u.x*segments_per_u + (double)(Nx-1)/2.;
    for(int i=0; i<config->Nx; i++)
        ux[i] =
            ((double)i - (double)(config->Nx-1)/2.) /
            precomputed->segments_per_u;
    for(int i=0; i<config->Ny; i++)
        uy[i] =
            ((double)i - (double)(config->Ny-1)/2.) /
            precomputed->segments_per_u;
    return true;
}

static int get_Ngradients(const mrcal_lensmodel_t* lensmodel,
                          int Nintrinsics)
{
    int N = 0;
    bool has_core                   = modelHasCore_fxfycxcy(lensmodel);
    bool has_dense_intrinsics_grad  = (lensmodel->type != MRCAL_LENSMODEL_SPLINED_STEREOGRAPHIC);
    bool has_sparse_intrinsics_grad = (lensmodel->type == MRCAL_LENSMODEL_SPLINED_STEREOGRAPHIC);
    int runlen = (lensmodel->type == MRCAL_LENSMODEL_SPLINED_STEREOGRAPHIC) ?
        (lensmodel->LENSMODEL_SPLINED_STEREOGRAPHIC__config.order + 1) :
        0;
    if(has_core)
        // qx(fx) and qy(fy)
        N += 2;
    if(has_dense_intrinsics_grad)
        // each of (qx,qy) depends on all the non-core intrinsics
        N += 2 * (Nintrinsics-4);
    if(has_sparse_intrinsics_grad)
    {
        // spline coefficients
        N += 2*runlen;
    }

    return N;
}

static
void _project_point_splined( // outputs
                            mrcal_point2_t* q,
                            mrcal_point2_t* dq_dfxy,

                            double* grad_ABCDx_ABCDy,
                            int* ivar0,

                            // Gradient outputs. May be NULL
                            mrcal_point3_t* restrict dq_drcamera,
                            mrcal_point3_t* restrict dq_dtcamera,
                            mrcal_point3_t* restrict dq_drframe,
                            mrcal_point3_t* restrict dq_dtframe,

                            // inputs
                            const mrcal_point3_t* restrict p,
                            const mrcal_point3_t* restrict dp_drc,
                            const mrcal_point3_t* restrict dp_dtc,
                            const mrcal_point3_t* restrict dp_drf,
                            const mrcal_point3_t* restrict dp_dtf,

                            const double* restrict intrinsics,
                            bool camera_at_identity,
                            int spline_order,
                            uint16_t Nx, uint16_t Ny,
                            double segments_per_u)
{
    // projections out-of-bounds will yield SOME value (function remains
    // continuous as we move out-of-bounds), but it wont be particularly
    // meaningful


    // stereographic projection:
    //   (from https://en.wikipedia.org/wiki/Fisheye_lens)
    //   u = xy_unit * tan(th/2) * 2
    //
    // I compute the normalized (focal-length = 1) projection, and
    // use that to look-up deltau

    // th is the angle between the observation and the projection
    // center
    //
    // sin(th)   = mag_pxy/mag_p
    // cos(th)   = z/mag_p
    // tan(th/2) = sin(th) / (1 + cos(th))

    // tan(th/2) = mag_pxy/mag_p / (1 + z/mag_p) =
    //           = mag_pxy / (mag_p + z)
    // u = xy_unit * tan(th/2) * 2 =
    //   = xy/mag_pxy * mag_pxy/(mag_p + z) * 2 =
    //   = xy / (mag_p + z) * 2
    //
    // The stereographic projection is used to query the spline surface, and it
    // is also the projection baseline. I do
    //
    //   q = (u + deltau(u)) * f + c
    //
    // If the spline surface is at 0 (deltau == 0) then this is a pure
    // stereographic projection
    double mag_p = sqrt( p->x*p->x +
                         p->y*p->y +
                         p->z*p->z );
    double scale = 2.0 / (mag_p + p->z);

    mrcal_point2_t u = {.x = p->x * scale,
                        .y = p->y * scale};
    // du/dp = d/dp ( xy * scale )
    //       = pxy dscale/dp + [I; 0] scale
    // dscale/dp = d (2.0 / (mag_p + p->z))/dp =
    //           = -2/()^2 ( [0,0,1] + dmag/dp)
    //           = -2/()^2 ( [0,0,1] + 2pt/2mag)
    //           = -2 scale^2/4 ( [0,0,1] + pt/mag)
    //           = -scale^2/2 * ( [0,0,1] + pt/mag )
    //           = A*[0,0,1] + B*pt
    double A = -scale*scale / 2.;
    double B = A / mag_p;
    double du_dp[2][3] = { { p->x * (B * p->x)      + scale,
                             p->x * (B * p->y),
                             p->x * (B * p->z + A) },
                           { p->y * (B * p->x),
                             p->y * (B * p->y)      + scale,
                             p->y * (B * p->z + A) } };

    double ix = u.x*segments_per_u + (double)(Nx-1)/2.;
    double iy = u.y*segments_per_u + (double)(Ny-1)/2.;

    mrcal_point2_t deltau;
    double ddeltau_dux[2];
    double ddeltau_duy[2];
    const double fx = intrinsics[0];
    const double fy = intrinsics[1];
    const double cx = intrinsics[2];
    const double cy = intrinsics[3];

    if( spline_order == 3 )
    {
        int ix0 = (int)ix;
        int iy0 = (int)iy;

        // If out-of-bounds, clamp to the nearest valid spline segment. The
        // projection will fly off to infinity quickly (we're extrapolating a
        // polynomial), but at least it'll stay continuous
        if(     ix0 < 1)    ix0 = 1;
        else if(ix0 > Nx-3) ix0 = Nx-3;
        if(     iy0 < 1)    iy0 = 1;
        else if(iy0 > Ny-3) iy0 = Ny-3;

        *ivar0 =
            4 + // skip the core
            2*( (iy0-1)*Nx +
                (ix0-1) );

        sample_bspline_surface_cubic(deltau.xy,
                                     ddeltau_dux, ddeltau_duy,
                                     grad_ABCDx_ABCDy,
                                     ix - ix0, iy - iy0,

                                     // control points
                                     &intrinsics[*ivar0],
                                     2*Nx);
    }
    else if( spline_order == 2 )
    {
        int ix0 = (int)(ix + 0.5);
        int iy0 = (int)(iy + 0.5);

        // If out-of-bounds, clamp to the nearest valid spline segment. The
        // projection will fly off to infinity quickly (we're extrapolating a
        // polynomial), but at least it'll stay continuous
        if(     ix0 < 1)    ix0 = 1;
        else if(ix0 > Nx-2) ix0 = Nx-2;
        if(     iy0 < 1)    iy0 = 1;
        else if(iy0 > Ny-2) iy0 = Ny-2;

        *ivar0 =
            4 + // skip the core
            2*( (iy0-1)*Nx +
                (ix0-1) );

        sample_bspline_surface_quadratic(deltau.xy,
                                         ddeltau_dux, ddeltau_duy,
                                         grad_ABCDx_ABCDy,
                                         ix - ix0, iy - iy0,

                                         // control points
                                         &intrinsics[*ivar0],
                                         2*Nx);
    }
    else
    {
        MSG("I only support spline order==2 or 3. Somehow got %d. This is a bug. Barfing",
            spline_order);
        assert(0);
    }

    // u = stereographic(p)
    // q = (u + deltau(u)) * f + c
    //
    // Extrinsics:
    //   dqx/deee = fx (dux/deee + ddeltaux/du du/deee)
    //            = fx ( dux/deee (1 + ddeltaux/dux) + ddeltaux/duy duy/deee)
    //   dqy/deee = fy ( duy/deee (1 + ddeltauy/duy) + ddeltauy/dux dux/deee)
    q->x = (u.x + deltau.x) * fx + cx;
    q->y = (u.y + deltau.y) * fy + cy;

    if( dq_dfxy )
    {
        // I have the projection, and I now need to propagate the gradients
        // xy = fxy * distort(xy)/distort(z) + cxy
        dq_dfxy->x = u.x + deltau.x;
        dq_dfxy->y = u.y + deltau.y;
    }

    // convert ddeltau_dixy to ddeltau_duxy
    for(int i=0; i<2; i++)
    {
        ddeltau_dux[i] *= segments_per_u;
        ddeltau_duy[i] *= segments_per_u;
    }

    void propagate_extrinsics( mrcal_point3_t* dq_deee,
                               const mrcal_point3_t* dp_deee)
    {
        mrcal_point3_t du_deee[2];
        mul_genN3_gen33_vout(2, (double*)du_dp, (double*)dp_deee, (double*)du_deee);

        for(int i=0; i<3; i++)
        {
            dq_deee[0].xyz[i] =
                fx *
                ( du_deee[0].xyz[i] * (1. + ddeltau_dux[0]) +
                  ddeltau_duy[0] * du_deee[1].xyz[i]);
            dq_deee[1].xyz[i] =
                fy *
                ( du_deee[1].xyz[i] * (1. + ddeltau_duy[1]) +
                  ddeltau_dux[1] * du_deee[0].xyz[i]);
        }
    }
    void propagate_extrinsics_cam0( mrcal_point3_t* dq_deee)
    {
        for(int i=0; i<3; i++)
        {
            dq_deee[0].xyz[i] =
                fx *
                ( du_dp[0][i] * (1. + ddeltau_dux[0]) +
                  ddeltau_duy[0] * du_dp[1][i]);
            dq_deee[1].xyz[i] =
                fy *
                ( du_dp[1][i] * (1. + ddeltau_duy[1]) +
                  ddeltau_dux[1] * du_dp[0][i]);
        }
    }
    if(camera_at_identity)
    {
        if( dq_drcamera != NULL ) memset(dq_drcamera->xyz, 0, 6*sizeof(double));
        if( dq_dtcamera != NULL ) memset(dq_dtcamera->xyz, 0, 6*sizeof(double));
        if( dq_drframe  != NULL ) propagate_extrinsics( dq_drframe,  dp_drf );
        if( dq_dtframe  != NULL ) propagate_extrinsics_cam0( dq_dtframe );
    }
    else
    {
        if( dq_drcamera != NULL ) propagate_extrinsics( dq_drcamera, dp_drc );
        if( dq_dtcamera != NULL ) propagate_extrinsics( dq_dtcamera, dp_dtc );
        if( dq_drframe  != NULL ) propagate_extrinsics( dq_drframe,  dp_drf );
        if( dq_dtframe  != NULL ) propagate_extrinsics( dq_dtframe,  dp_dtf );
    }
}

typedef struct
{
    double* pool;
    uint16_t run_side_length;
    uint16_t ivar_stridey;
} gradient_sparse_meta_t;

// Projects 3D point(s), and reports the projection, and all the gradients. This
// is the main internal callback in the optimizer. This operates in one of two modes:
//
// if(calibration_object_width_n == 0) then we're projecting ONE point. In world
// coords this point is at frame_rt->t. frame_rt->r is not referenced. q and the
// gradients reference 2 values (x,y in the imager)
//
// if(calibration_object_width_n > 0) then we're projecting a whole calibration
// object. The pose of this object is given in frame_rt. We project ALL
// calibration_object_width_n*calibration_object_height_n points. q and the
// gradients reference ALL of these points
static
void project( // out
             mrcal_point2_t* restrict q,

             // The intrinsics gradients. These are split among several arrays.
             // High-parameter-count lens models can return their gradients
             // sparsely. All the actual gradient values live in
             // dq_dintrinsics_pool_double, a buffer supplied by the caller. If
             // dq_dintrinsics_pool_double is not NULL, the rest of the
             // variables are assumed non-NULL, and we compute all the
             // intrinsics gradients. Conversely, if dq_dintrinsics_pool_double
             // is NULL, no intrinsics gradients are computed
             double*  restrict dq_dintrinsics_pool_double,
             int*     restrict dq_dintrinsics_pool_int,
             double** restrict dq_dfxy,
             double** restrict dq_dintrinsics_nocore,
             gradient_sparse_meta_t* gradient_sparse_meta,
             mrcal_point3_t* restrict dq_drcamera,
             mrcal_point3_t* restrict dq_dtcamera,
             mrcal_point3_t* restrict dq_drframe,
             mrcal_point3_t* restrict dq_dtframe,
             mrcal_calobject_warp_t* restrict dq_dcalobject_warp,

             // in

             // everything; includes the core, if there is one
             const double* restrict intrinsics,
             const mrcal_pose_t* restrict camera_rt,
             const mrcal_pose_t* restrict frame_rt,
             const mrcal_calobject_warp_t* restrict calobject_warp,

             bool camera_at_identity, // if true, camera_rt is unused
             const mrcal_lensmodel_t* lensmodel,
             const mrcal_projection_precomputed_t* precomputed,

             double calibration_object_spacing,
             int    calibration_object_width_n,
             int    calibration_object_height_n)
{
    assert(precomputed->ready);

    // Parametric and non-parametric models do different things:
    //
    // parametric models:
    //   u = distort(p, distortions)
    //   q = uxy/uz * fxy + cxy
    //
    //   extrinsic gradients:
    //       dqx/deee = d( ux/uz * fx + cx)/deee =
    //                = fx d(ux/uz)/deee =
    //                = fx/uz^2 ( uz dux/deee - duz/deee ux )
    //
    // nonparametric (splined) models
    //   u = stereographic(p)
    //   q = (u + deltau(u)) * f + c
    //
    //   Extrinsics:
    //     dqx/deee = fx (dux/deee + ddeltaux/du du/deee)
    //              = fx ( dux/deee (1 + ddeltaux/dux) + ddeltaux/duy duy/deee)
    //     dqy/deee = fy ( duy/deee (1 + ddeltauy/duy) + ddeltauy/dux dux/deee)
    //
    //   Intrinsics:
    //     dq/diii = f ddeltau/diii
    //
    // So the two kinds of models have completely different expressions for
    // their gradients, and I implement them separately

    const int Npoints =
        calibration_object_width_n ?
        calibration_object_width_n*calibration_object_height_n : 1;
    const int Nintrinsics = mrcal_lensmodel_num_params(lensmodel);

    // I need to compose two transformations
    //
    // (object in reference frame) -> [frame transform] -> (object in the reference frame) ->
    // -> [camera rt] -> (camera frame)
    //
    // Note that here the frame transform transforms TO the reference frame and
    // the camera transform transforms FROM the reference frame. This is how my
    // data is expected to be set up
    //
    // [Rc tc] [Rf tf] = [Rc*Rf  Rc*tf + tc]
    // [0  1 ] [0  1 ]   [0      1         ]
    //
    // This transformation (and its gradients) is handled by mrcal_compose_rt()
    // I refer to the camera*frame transform as the "joint" transform, or the
    // letter j
    geometric_gradients_t gg;

    double _joint_rt[6];
    double* joint_rt;

    // The caller has an odd-looking array reference [-3]. This is intended, but
    // the compiler throws a warning. I silence it here. gcc-10 produces a very
    // strange-looking warning that was reported to the maintainers:
    // https://gcc.gnu.org/bugzilla/show_bug.cgi?id=97261
#pragma GCC diagnostic push
#pragma GCC diagnostic ignored "-Warray-bounds"
    mrcal_pose_t frame_rt_validr = {.t = frame_rt->t};
#pragma GCC diagnostic pop
    if(calibration_object_width_n) frame_rt_validr.r = frame_rt->r;

    if(!camera_at_identity)
    {
        // make sure I can pass mrcal_pose_t.r as an rt[] transformation
        static_assert( offsetof(mrcal_pose_t, r) == 0,                   "mrcal_pose_t has expected structure");
        static_assert( offsetof(mrcal_pose_t, t) == 3*sizeof(double),    "mrcal_pose_t has expected structure");
        mrcal_compose_rt( _joint_rt,
                          gg._d_rj_rc, gg._d_rj_rf,
                          gg._d_tj_rc, gg._d_tj_tf,
                          camera_rt     ->r.xyz,
                          frame_rt_validr.r.xyz);
        joint_rt = _joint_rt;
    }
    else
    {
        // We're looking at the reference frame, so this camera transform is
        // fixed at the identity. We don't need to compose anything, nor
        // propagate gradients for the camera extrinsics, since those don't
        // exist in the parameter vector

        // Here the "joint" transform is just the "frame" transform
        joint_rt = frame_rt_validr.r.xyz;
    }

    // Not using OpenCV distortions, the distortion and projection are not
    // coupled
    double Rj[3*3];
    double d_Rj_rj[9*3];

    mrcal_R_from_r(Rj, d_Rj_rj, joint_rt);

    mrcal_point2_t* p_dq_dfxy                  = NULL;
    double*   p_dq_dintrinsics_nocore    = NULL;
    bool      has_core                   = modelHasCore_fxfycxcy(lensmodel);
    bool      has_dense_intrinsics_grad  = (lensmodel->type != MRCAL_LENSMODEL_SPLINED_STEREOGRAPHIC);
    bool      has_sparse_intrinsics_grad = (lensmodel->type == MRCAL_LENSMODEL_SPLINED_STEREOGRAPHIC);
    int runlen = (lensmodel->type == MRCAL_LENSMODEL_SPLINED_STEREOGRAPHIC) ?
        (lensmodel->LENSMODEL_SPLINED_STEREOGRAPHIC__config.order + 1) :
        0;

    if(dq_dintrinsics_pool_double != NULL)
    {
        // nothing by default
        *dq_dfxy                   = NULL;
        *dq_dintrinsics_nocore     = NULL;
        gradient_sparse_meta->pool = NULL;
        int ivar_pool = 0;

        if(has_core)
        {
            // Each point produces 2 measurements. Each one depends on ONE fxy
            // element. So Npoints*2 of these
            *dq_dfxy  = &dq_dintrinsics_pool_double[ivar_pool];
            p_dq_dfxy = (mrcal_point2_t*)*dq_dfxy;
            ivar_pool += Npoints*2;
        }
        if(has_dense_intrinsics_grad)
        {
            *dq_dintrinsics_nocore = p_dq_dintrinsics_nocore = &dq_dintrinsics_pool_double[ivar_pool];
            ivar_pool += Npoints*2 * (Nintrinsics-4);
        }
        if(has_sparse_intrinsics_grad)
        {
            if(lensmodel->type != MRCAL_LENSMODEL_SPLINED_STEREOGRAPHIC)
            {
                MSG("Unhandled lens model: %d (%s)",
                    lensmodel->type,
                    mrcal_lensmodel_name_unconfigured(lensmodel));
                assert(0);
            }
            const mrcal_LENSMODEL_SPLINED_STEREOGRAPHIC__config_t* config =
                &lensmodel->LENSMODEL_SPLINED_STEREOGRAPHIC__config;
            *gradient_sparse_meta =
                (gradient_sparse_meta_t)
                {
                    .run_side_length = config->order+1,
                    .ivar_stridey    = 2*config->Nx,
                    .pool            = &dq_dintrinsics_pool_double[ivar_pool]
                };
            ivar_pool += Npoints*2 * runlen;
        }
    }

    // These are produced by propagate_extrinsics() and consumed by
    // project_point()
    mrcal_point3_t _dp_drc[3];
    mrcal_point3_t _dp_dtc[3];
    mrcal_point3_t _dp_drf[3];
    mrcal_point3_t _dp_dtf[3];
    mrcal_point3_t* dp_drc;
    mrcal_point3_t* dp_dtc;
    mrcal_point3_t* dp_drf;
    mrcal_point3_t* dp_dtf;

    mrcal_point3_t propagate_extrinsics( const mrcal_point3_t* pt_ref,
                                   const geometric_gradients_t* gg,
                                   const double* Rj, const double* d_Rj_rj,
                                   const double* _tj )
    {
        // Rj * pt + tj -> pt
        mrcal_point3_t p;
        mul_vec3_gen33t_vout(pt_ref->xyz, Rj, p.xyz);
        add_vec(3, p.xyz,  _tj);

        void propagate_extrinsics_one(mrcal_point3_t* dp_dparam,
                                      const double* drj_dparam,
                                      const double* dtj_dparam,
                                      const double* d_Rj_rj)
        {
            // dRj[row0]/drj is 3x3 matrix at &d_Rj_rj[0]
            // dRj[row0]/drc = dRj[row0]/drj * drj_drc
            for(int i=0; i<3; i++)
            {
                mul_vec3_gen33_vout( pt_ref->xyz, &d_Rj_rj[9*i], dp_dparam[i].xyz );
                mul_vec3_gen33     ( dp_dparam[i].xyz,   drj_dparam);
                add_vec(3, dp_dparam[i].xyz, &dtj_dparam[3*i] );
            }
        }
        void propagate_extrinsics_one_rzero(mrcal_point3_t* dp_dparam,
                                            const double* dtj_dparam,
                                            const double* d_Rj_rj)
        {
            // dRj[row0]/drj is 3x3 matrix at &d_Rj_rj[0]
            // dRj[row0]/drc = dRj[row0]/drj * drj_drc
            memcpy(dp_dparam->xyz, dtj_dparam, 9*sizeof(double));
        }
        void propagate_extrinsics_one_tzero(mrcal_point3_t* dp_dparam,
                                            const double* drj_dparam,
                                            const double* d_Rj_rj)
        {
            // dRj[row0]/drj is 3x3 matrix at &d_Rj_rj[0]
            // dRj[row0]/drc = dRj[row0]/drj * drj_drc
            for(int i=0; i<3; i++)
            {
                mul_vec3_gen33_vout( pt_ref->xyz, &d_Rj_rj[9*i], dp_dparam[i].xyz );
                mul_vec3_gen33     ( dp_dparam[i].xyz,   drj_dparam);
            }
        }
        void propagate_extrinsics_one_rzero_tidentity(mrcal_point3_t* dp_dparam,
                                                      const double* d_Rj_rj)
        {
            dp_dparam[0] = (mrcal_point3_t){.x = 1.0};
            dp_dparam[1] = (mrcal_point3_t){.y = 1.0};
            dp_dparam[2] = (mrcal_point3_t){.z = 1.0};
        }

        void propagate_extrinsics_one_cam0(mrcal_point3_t* dp_rf,
                                           const double* _d_Rf_rf)
        {
            // dRj[row0]/drj is 3x3 matrix at &_d_Rf_rf[0]
            // dRj[row0]/drc = dRj[row0]/drj * drj_drc
            for(int i=0; i<3; i++)
                mul_vec3_gen33_vout( pt_ref->xyz, &_d_Rf_rf[9*i], dp_rf[i].xyz );
        }
        if(gg != NULL)
        {
            propagate_extrinsics_one(                _dp_drc, gg->_d_rj_rc, gg->_d_tj_rc, d_Rj_rj);
            propagate_extrinsics_one_rzero_tidentity(_dp_dtc,                             d_Rj_rj);
            propagate_extrinsics_one_tzero(          _dp_drf, gg->_d_rj_rf,               d_Rj_rj);
            propagate_extrinsics_one_rzero(          _dp_dtf,               gg->_d_tj_tf, d_Rj_rj);
            dp_drc = _dp_drc;
            dp_dtc = _dp_dtc;
            dp_drf = _dp_drf;
            dp_dtf = _dp_dtf;
        }
        else
        {
            // camera is at the reference. The "joint" coord system is the "frame"
            // coord system
            //
            //   p_cam = Rf p_ref + tf
            //
            // dp/drc = 0
            // dp/dtc = 0
            // dp/drf = reshape(dRf_drf p_ref)
            // dp/dtf = I
            propagate_extrinsics_one_cam0(_dp_drf, d_Rj_rj);

            dp_drc = NULL;
            dp_dtc = NULL;
            dp_drf = _dp_drf;
            dp_dtf = NULL; // this is I. The user of this MUST know to interpret
            // it that way
        }
        return p;
    }

    void project_point( // outputs
                       mrcal_point2_t* q,
                       mrcal_point2_t* p_dq_dfxy,
                       double* p_dq_dintrinsics_nocore,
                       double* gradient_sparse_meta_pool,
                       int runlen,
                       mrcal_point3_t* restrict dq_drcamera,
                       mrcal_point3_t* restrict dq_dtcamera,
                       mrcal_point3_t* restrict dq_drframe,
                       mrcal_point3_t* restrict dq_dtframe,
                       mrcal_calobject_warp_t* restrict dq_dcalobject_warp,
                       // inputs
                       const mrcal_point3_t* p,
                       const double* restrict intrinsics,
                       const mrcal_lensmodel_t* lensmodel,
                       const mrcal_calobject_warp_t* dpt_refz_dwarp,

                       // if NULL then the camera is at the reference
                       bool camera_at_identity,
                       const double* Rj)
    {
        if(lensmodel->type == MRCAL_LENSMODEL_SPLINED_STEREOGRAPHIC)
        {
            // only need 3+3 for quadratic splines
            double grad_ABCDx_ABCDy[4+4];
            int ivar0;

            _project_point_splined( // outputs
                                   q, p_dq_dfxy,
                                   grad_ABCDx_ABCDy,
                                   &ivar0,

                                   dq_drcamera,dq_dtcamera,dq_drframe,dq_dtframe,
                                   // inputs
                                   p,
                                   dp_drc, dp_dtc, dp_drf, dp_dtf,
                                   intrinsics,
                                   camera_at_identity,
                                   lensmodel->LENSMODEL_SPLINED_STEREOGRAPHIC__config.order,
                                   lensmodel->LENSMODEL_SPLINED_STEREOGRAPHIC__config.Nx,
                                   lensmodel->LENSMODEL_SPLINED_STEREOGRAPHIC__config.Ny,
                                   precomputed->LENSMODEL_SPLINED_STEREOGRAPHIC__precomputed.segments_per_u);
            // WARNING: if I could assume that dq_dintrinsics_pool_double!=NULL then I wouldnt need to copy the context
            if(dq_dintrinsics_pool_int != NULL)
            {
                *(dq_dintrinsics_pool_int++) = ivar0;
                memcpy(gradient_sparse_meta_pool,
                       grad_ABCDx_ABCDy,
                       sizeof(double)*runlen*2);
            }
        }
        else
        {
            _project_point_parametric( // outputs
                                      q,p_dq_dfxy,
                                      p_dq_dintrinsics_nocore,
                                      dq_drcamera,dq_dtcamera,dq_drframe,dq_dtframe,
                                      // inputs
                                      p,
                                      dp_drc, dp_dtc, dp_drf, dp_dtf,
                                      intrinsics,
                                      camera_at_identity,
                                      lensmodel);
        }

        if( dq_dcalobject_warp != NULL && dpt_refz_dwarp != NULL )
        {
            // p = proj(Rc Rf warp(x) + Rc tf + tc);
            // dp/dw = dp/dRcRf(warp(x)) dR(warp(x))/dwarp(x) dwarp/dw =
            //       = dp/dtc RcRf dwarp/dw
            // dp/dtc is dq_dtcamera
            // R is rodrigues(rj)
            // dwarp/dw = [0 0 0 ...]
            //            [0 0 0 ...]
            //            [a b c ...]
            // Let R = [r0 r1 r2]
            // dp/dw = dp/dt [a r2   b r2] =
            //         [a dp/dt r2    b dp/dt r2  ...]
            mrcal_point3_t* p_dq_dt;
            if(!camera_at_identity) p_dq_dt = dq_dtcamera;
            else                    p_dq_dt = dq_dtframe;
            double d[] =
                { p_dq_dt[0].xyz[0] * Rj[0*3 + 2] +
                  p_dq_dt[0].xyz[1] * Rj[1*3 + 2] +
                  p_dq_dt[0].xyz[2] * Rj[2*3 + 2],
                  p_dq_dt[1].xyz[0] * Rj[0*3 + 2] +
                  p_dq_dt[1].xyz[1] * Rj[1*3 + 2] +
                  p_dq_dt[1].xyz[2] * Rj[2*3 + 2]};

            for(int i=0; i<MRCAL_NSTATE_CALOBJECT_WARP; i++)
            {
                dq_dcalobject_warp[0].values[i] = d[0]*dpt_refz_dwarp->values[i];
                dq_dcalobject_warp[1].values[i] = d[1]*dpt_refz_dwarp->values[i];
            }
        }
    }



    if( calibration_object_width_n == 0 )
    { // projecting discrete points
        mrcal_point3_t p =
            propagate_extrinsics( &(mrcal_point3_t){},
                                  camera_at_identity ? NULL : &gg,
                                  Rj, d_Rj_rj, &joint_rt[3]);
        project_point(  q,
                        p_dq_dfxy, p_dq_dintrinsics_nocore,
                        gradient_sparse_meta ? gradient_sparse_meta->pool : NULL,
                        runlen,
                        dq_drcamera, dq_dtcamera, dq_drframe, dq_dtframe, NULL,

                        &p,
                        intrinsics, lensmodel,
                        NULL,
                        camera_at_identity, Rj);
    }
    else
    { // projecting a chessboard
        int i_pt = 0;
         // The calibration object has a simple grid geometry
        for(int y = 0; y<calibration_object_height_n; y++)
            for(int x = 0; x<calibration_object_width_n; x++)
            {
                mrcal_point3_t pt_ref = {.x = (double)x * calibration_object_spacing,
                                         .y = (double)y * calibration_object_spacing};
                mrcal_calobject_warp_t dpt_refz_dwarp = {};

                if(calobject_warp != NULL)
                {
#if 0
                    // The simple 2-parameter warping model used in mrcal 1.0.
                    // This could is likely going to be resurrected in some way


                    // Add a board warp here. I have two parameters, and they describe
                    // additive flex along the x axis and along the y axis, in that
                    // order. In each direction the flex is a parabola, with the
                    // parameter k describing the max deflection at the center. If the
                    // ends are at +- 1 I have d = k*(1 - x^2). If the ends are at
                    // (0,N-1) the equivalent expression is: d = k*( 1 - 4*x^2/(N-1)^2 +
                    // 4*x/(N-1) - 1 ) = d = 4*k*(x/(N-1) - x^2/(N-1)^2) = d =
                    // 4.*k*x*r(1. - x*r)
                    double xr = (double)x / (double)(calibration_object_width_n -1);
                    double yr = (double)y / (double)(calibration_object_height_n-1);
                    double dx = 4. * xr * (1. - xr);
                    double dy = 4. * yr * (1. - yr);
                    pt_ref.z += calobject_warp->x2 * dx;
                    pt_ref.z += calobject_warp->y2 * dy;
                    dpt_refz_dwarp.x2 = dx;
                    dpt_refz_dwarp.y2 = dy;
#else


                    // Logic must match ref_calibration_object() in
                    // mrcal/synthetic_data.py

                    // [0..1]
                    double xr = (double)x / (double)(calibration_object_width_n -1);
                    double yr = (double)y / (double)(calibration_object_height_n-1);

                    xr -= (calobject_warp->cx + 0.5);
                    yr -= (calobject_warp->cy + 0.5);
                    dpt_refz_dwarp.x2 = xr*xr;
                    dpt_refz_dwarp.xy = xr*yr;
                    dpt_refz_dwarp.y2 = yr*yr;
                    pt_ref.z +=
                        dpt_refz_dwarp.x2 * calobject_warp->x2 +
                        dpt_refz_dwarp.xy * calobject_warp->xy +
                        dpt_refz_dwarp.y2 * calobject_warp->y2;

                    dpt_refz_dwarp.cx =
                        -calobject_warp->x2 * 2. * xr
                        -calobject_warp->xy * yr;
                    dpt_refz_dwarp.cy =
                        -calobject_warp->y2 * 2. * yr
                        -calobject_warp->xy * xr;
#endif
                }

                mrcal_point3_t p =
                    propagate_extrinsics( &pt_ref,
                                          camera_at_identity ? NULL : &gg,
                                          Rj, d_Rj_rj, &joint_rt[3]);

                mrcal_point3_t* dq_drcamera_here          = dq_drcamera        ? &dq_drcamera        [i_pt*2] : NULL;
                mrcal_point3_t* dq_dtcamera_here          = dq_dtcamera        ? &dq_dtcamera        [i_pt*2] : NULL;
                mrcal_point3_t* dq_drframe_here           = dq_drframe         ? &dq_drframe         [i_pt*2] : NULL;
                mrcal_point3_t* dq_dtframe_here           = dq_dtframe         ? &dq_dtframe         [i_pt*2] : NULL;
                mrcal_calobject_warp_t* dq_dcalobject_warp_here = dq_dcalobject_warp ? &dq_dcalobject_warp [i_pt*2] : NULL;

                mrcal_point3_t dq_dtcamera_here_dummy[2];
                mrcal_point3_t dq_dtframe_here_dummy [2];
                if(dq_dcalobject_warp)
                {
                    // I need all translation gradients to be available to
                    // compute the calobject_warp gradients (see the end of the
                    // project_point() function above). So I compute those even
                    // if the caller didn't ask for them
                    if(!dq_dtcamera_here) dq_dtcamera_here = dq_dtcamera_here_dummy;
                    if(!dq_dtframe_here)  dq_dtframe_here  = dq_dtframe_here_dummy;
                }

                project_point(&q[i_pt],
                              p_dq_dfxy ? &p_dq_dfxy[i_pt] : NULL,
                              p_dq_dintrinsics_nocore ? &p_dq_dintrinsics_nocore[2*(Nintrinsics-4)*i_pt] : NULL,
                              gradient_sparse_meta ? &gradient_sparse_meta->pool[i_pt*runlen*2] : NULL,
                              runlen,
                              dq_drcamera_here, dq_dtcamera_here, dq_drframe_here, dq_dtframe_here, dq_dcalobject_warp_here,
                              &p,
                              intrinsics, lensmodel,
                              &dpt_refz_dwarp,
                              camera_at_identity, Rj);
                i_pt++;
            }
    }
}

// NOT A PART OF THE EXTERNAL API. This is exported for the mrcal python wrapper
// only
bool _mrcal_project_internal_cahvore( // out
                                     mrcal_point2_t* out,

                                     // in
                                     const mrcal_point3_t* p,
                                     int N,

                                     // core, distortions concatenated
                                     const double* intrinsics,
                                     const double  linearity)
{
    // Apply a CAHVORE warp to an un-distorted point

    //  Given intrinsic parameters of a CAHVORE model and a set of
    //  camera-coordinate points, return the projected point(s)

    // This comes from cmod_cahvore_3d_to_2d_general() in
    // m-jplv/libcmod/cmod_cahvore.c
    //
    // The lack of documentation here comes directly from the lack of
    // documentation in that function.

    // I parametrize the optical axis such that
    // - o(alpha=0, beta=0) = (0,0,1) i.e. the optical axis is at the center
    //   if both parameters are 0
    // - The gradients are cartesian. I.e. do/dalpha and do/dbeta are both
    //   NOT 0 at (alpha=0,beta=0). This would happen at the poles (gimbal
    //   lock), and that would make my solver unhappy
    // So o = { s_al*c_be, s_be,  c_al*c_be }
    const mrcal_intrinsics_core_t* core = (const mrcal_intrinsics_core_t*)intrinsics;
    const double alpha     = intrinsics[4 + 0];
    const double beta      = intrinsics[4 + 1];
    const double r0        = intrinsics[4 + 2];
    const double r1        = intrinsics[4 + 3];
    const double r2        = intrinsics[4 + 4];
    const double e0        = intrinsics[4 + 5];
    const double e1        = intrinsics[4 + 6];
    const double e2        = intrinsics[4 + 7];

    double sa,ca;
    sincos(alpha, &sa, &ca);
    double sb,cb;
    sincos(beta, &sb, &cb);

    const double o[] ={ cb * sa, sb, cb * ca };

    for(int i_pt=0; i_pt<N; i_pt++)
    {
        ///////////////// THIS IS MADE UP, AND PROBABLY WRONG

        // I'm using jplv as the reference implementation for this, but that
        // implementation can't work. In jplv project(p) and project(k*p) don't
        // project to the same point, which they must for a valid projection
        // function. Look at the definition of upsilon below. omega and l are
        // proportional to the distance to the camera while the other terms are
        // not. So if I'm looking at a point along the same observation ray, but
        // 1000 times further out, omega and l will jump by a factor of 1000,
        // while the other terms will not. I thus won't get the same projection
        // result.
        //
        // I'm hypothesizing that they meant to normalize p, but never did it.
        // So I'm doing that here. mrcal supports cahvore only for
        // compatibility, so nobody's using this code. IF YOU ARE GOING TO USE
        // THIS CODE, PLEASE CONFIRM THAT THIS CAHVORE PROJECTION IS CORRECT
        double pnorm = sqrt(p[i_pt].x*p[i_pt].x +
                            p[i_pt].y*p[i_pt].y +
                            p[i_pt].z*p[i_pt].z );
        double v[] =
            {
                p[i_pt].x / pnorm,
                p[i_pt].y / pnorm,
                p[i_pt].z / pnorm
            };

        // cos( angle between p and o ) = inner(p,o) / (norm(o) * norm(p)) =
        // omega/norm(p)
        double omega = v[0]*o[0] + v[1]*o[1] + v[2]*o[2];


        // Basic Computations

        // Calculate initial terms
        double u[3];
        for(int i=0; i<3; i++) u[i] = omega*o[i];

        double ll[3];
        for(int i=0; i<3; i++) ll[i] = v[i]-u[i];
        double l = sqrt(ll[0]*ll[0] + ll[1]*ll[1] + ll[2]*ll[2]);

        // Calculate theta using Newton's Method
        double theta = atan2(l, omega);

        int inewton;
        for( inewton = 100; inewton; inewton--)
        {
            // Compute terms from the current value of theta
            double sth,cth;
            sincos(theta, &sth, &cth);

            double theta2  = theta * theta;
            double theta3  = theta * theta2;
            double theta4  = theta * theta3;
            double upsilon =
                omega*cth + l*sth
                - (1.0   - cth) * (e0 +      e1*theta2 +     e2*theta4)
                - (theta - sth) * (      2.0*e1*theta  + 4.0*e2*theta3);

            // Update theta
            double dtheta =
                (
                 omega*sth - l*cth
                 - (theta - sth) * (e0 + e1*theta2 + e2*theta4)
                 ) / upsilon;

            theta -= dtheta;

            // Check exit criterion from last update
            if(fabs(dtheta) < 1e-8)
                break;
        }
        if(inewton == 0)
        {
            fprintf(stderr, "%s(): too many iterations\n", __func__);
            return false;
        }

        // got a theta

        // Check the value of theta
        if(theta * fabs(linearity) > M_PI/2.)
        {
            fprintf(stderr, "%s(): theta out of bounds\n", __func__);
            return false;
        }

        // If we aren't close enough to use the small-angle approximation ...
        if (theta > 1e-8)
        {
            // ... do more math!
            double linth = linearity * theta;
            double chi;
            if (linearity < -1e-15)
                chi = sin(linth) / linearity;
            else if (linearity > 1e-15)
                chi = tan(linth) / linearity;
            else
                chi = theta;

            double chi2 = chi * chi;
            double chi3 = chi * chi2;
            double chi4 = chi * chi3;

            double zetap = l / chi;

            double mu = r0 + r1*chi2 + r2*chi4;

            double uu[3];
            for(int i=0; i<3; i++) uu[i] = zetap*o[i];
            double vv[3];
            for(int i=0; i<3; i++) vv[i] = (1. + mu)*ll[i];

            for(int i=0; i<3; i++)
                u[i] = uu[i] + vv[i];
            // now I apply a normal projection to the warped 3d point p
            out[i_pt].x = core->focal_xy[0] * u[0]/u[2] + core->center_xy[0];
            out[i_pt].y = core->focal_xy[1] * u[1]/u[2] + core->center_xy[1];
        }
        else
        {
            // now I apply a normal projection to the warped 3d point p
            out[i_pt].x = core->focal_xy[0] * v[0]/v[2] + core->center_xy[0];
            out[i_pt].y = core->focal_xy[1] * v[1]/v[2] + core->center_xy[1];
        }
    }
    return true;
}


// NOT A PART OF THE EXTERNAL API. This is exported for the mrcal python wrapper
// only
bool _mrcal_project_internal( // out
                             mrcal_point2_t* q,

                             // Stored as a row-first array of shape (N,2,3). Each
                             // row lives in a mrcal_point3_t
                             mrcal_point3_t* dq_dp,
                             // core, distortions concatenated. Stored as a row-first
                             // array of shape (N,2,Nintrinsics). This is a DENSE array.
                             // High-parameter-count lens models have very sparse
                             // gradients here, and the internal project() function
                             // returns those sparsely. For now THIS function densifies
                             // all of these
                             double*   dq_dintrinsics,

                             // in
                             const mrcal_point3_t* p,
                             int N,
                             const mrcal_lensmodel_t* lensmodel,
                             // core, distortions concatenated
                             const double* intrinsics,

                             int Nintrinsics,
                             const mrcal_projection_precomputed_t* precomputed)
{
    if( dq_dintrinsics == NULL )
    {
        for(int i=0; i<N; i++)
        {
            mrcal_pose_t frame = {.r = {},
                            .t = p[i]};

            // simple non-intrinsics-gradient path. dp_dp is handled entirely in
            // project()
            project( &q[i],
                     NULL, NULL, NULL, NULL, NULL,
                     NULL, NULL, NULL, dq_dp, NULL,

                     // in
                     intrinsics, NULL, &frame, NULL, true,
                     lensmodel, precomputed,
                     0.0, 0,0);
        }
        return true;
    }

    // Some models have sparse gradients, but I'm returning a dense array here.
    // So I init everything to 0
    memset(dq_dintrinsics, 0, N*2*Nintrinsics*sizeof(double));

    int Ngradients = get_Ngradients(lensmodel, Nintrinsics);

    for(int i=0; i<N; i++)
    {
        mrcal_pose_t frame = {.r = {},
                              .t = p[i]};

        // simple non-intrinsics-gradient path. dp_dp is handled entirely in
        // project()
        double dq_dintrinsics_pool_double[Ngradients];
        int    dq_dintrinsics_pool_int   [1];
        double* dq_dfxy               = NULL;
        double* dq_dintrinsics_nocore = NULL;
        gradient_sparse_meta_t gradient_sparse_meta = {}; // init to pacify compiler warning

        project( &q[i],

                 dq_dintrinsics_pool_double,
                 dq_dintrinsics_pool_int,
                 &dq_dfxy, &dq_dintrinsics_nocore, &gradient_sparse_meta,

                 NULL, NULL, NULL, dq_dp, NULL,

                 // in
                 intrinsics, NULL, &frame, NULL, true,
                 lensmodel, precomputed,
                 0.0, 0,0);

        int Ncore = 0;
        if(dq_dfxy != NULL)
        {
            Ncore = 4;

            // fxy. off-diagonal elements are 0
            dq_dintrinsics[0*Nintrinsics + 0] = dq_dfxy[0];
            dq_dintrinsics[0*Nintrinsics + 1] = 0.0;
            dq_dintrinsics[1*Nintrinsics + 0] = 0.0;
            dq_dintrinsics[1*Nintrinsics + 1] = dq_dfxy[1];

            // cxy. Identity
            dq_dintrinsics[0*Nintrinsics + 2] = 1.0;
            dq_dintrinsics[0*Nintrinsics + 3] = 0.0;
            dq_dintrinsics[1*Nintrinsics + 2] = 0.0;
            dq_dintrinsics[1*Nintrinsics + 3] = 1.0;
        }
        if( dq_dintrinsics_nocore != NULL )
        {
            for(int i_xy=0; i_xy<2; i_xy++)
                memcpy(&dq_dintrinsics[i_xy*Nintrinsics + Ncore],
                       &dq_dintrinsics_nocore[i_xy*(Nintrinsics-Ncore)],
                       (Nintrinsics-Ncore)*sizeof(double));
        }
        if(gradient_sparse_meta.pool != NULL)
        {
            // u = stereographic(p)
            // q = (u + deltau(u)) * f + c
            //
            // Intrinsics:
            //   dq/diii = f ddeltau/diii
            //
            // ddeltau/diii = flatten(ABCDx[0..3] * ABCDy[0..3])

            const int     ivar0 = dq_dintrinsics_pool_int[0];
            const int     len   = gradient_sparse_meta.run_side_length;

            const double* ABCDx = &gradient_sparse_meta.pool[0];
            const double* ABCDy = &gradient_sparse_meta.pool[len];

            const int ivar_stridey = gradient_sparse_meta.ivar_stridey;
            const double* fxy = &intrinsics[0];
            for(int i_xy=0; i_xy<2; i_xy++)
                for(int iy=0; iy<len; iy++)
                    for(int ix=0; ix<len; ix++)
                    {
                        int ivar = ivar0 + ivar_stridey*iy + ix*2 + i_xy;
                        dq_dintrinsics[ivar + i_xy*Nintrinsics] =
                            ABCDx[ix]*ABCDy[iy]*fxy[i_xy];
                    }
        }

        // advance
        dq_dintrinsics = &dq_dintrinsics[2*Nintrinsics];
        if(dq_dp != NULL)
            dq_dp = &dq_dp[2];
    }
    return true;
}

// External interface to the internal project() function. The internal function
// is more general (supports geometric transformations prior to projection, and
// supports chessboards). dq_dintrinsics and/or dq_dp are allowed to be NULL if
// we're not interested in gradients.
//
// This function supports CAHVORE distortions if we don't ask for gradients
//
// Projecting out-of-bounds points (beyond the field of view) returns undefined
// values. Generally things remain continuous even as we move off the imager
// domain. Pinhole-like projections will work normally if projecting a point
// behind the camera. Splined projections clamp to the nearest spline segment:
// the projection will fly off to infinity quickly since we're extrapolating a
// polynomial, but the function will remain continuous.
bool mrcal_project( // out
                   mrcal_point2_t* q,

                   // Stored as a row-first array of shape (N,2,3). Each row
                   // lives in a mrcal_point3_t.  May be NULL
                   mrcal_point3_t* dq_dp,

                   // core, distortions concatenated. Stored as a row-first
                   // array of shape (N,2,Nintrinsics). This is a DENSE array.
                   // High-parameter-count lens models have very sparse
                   // gradients here, and the internal project() function
                   // returns those sparsely. For now THIS function densifies
                   // all of these. May be NULL
                   double*   dq_dintrinsics,

                   // in
                   const mrcal_point3_t* p,
                   int N,
                   const mrcal_lensmodel_t* lensmodel,
                   // core, distortions concatenated
                   const double* intrinsics)
{
    // The outer logic (outside the loop-over-N-points) is duplicated in
    // mrcal_project() and in the python wrapper definition in _project() and
    // _project_withgrad() in mrcal-genpywrap.py. Please keep them in sync

    // project() doesn't handle cahvore, so I special-case it here
    if(dq_dintrinsics != NULL || dq_dp != NULL)
    {
        mrcal_lensmodel_metadata_t meta = mrcal_lensmodel_metadata(lensmodel);
        if(!meta.has_gradients)
        {
            MSG("mrcal_project(lensmodel='%s') cannot return gradients; this is not yet implemented",
                mrcal_lensmodel_name_unconfigured(lensmodel));
            return false;
        }
    }

    if( lensmodel->type == MRCAL_LENSMODEL_CAHVORE )
        return _mrcal_project_internal_cahvore(q, p, N, intrinsics,
                                               lensmodel->LENSMODEL_CAHVORE__config.linearity);

    int Nintrinsics = mrcal_lensmodel_num_params(lensmodel);

    // Special-case for opencv/pinhole and projection-only. cvProjectPoints2 and
    // project() have a lot of overhead apparently, and calling either in a loop
    // is very slow. I can call it once, and use its fast internal loop,
    // however. This special case does the same thing, but much faster.
    if(dq_dintrinsics == NULL && dq_dp == NULL &&
       (MRCAL_LENSMODEL_IS_OPENCV(lensmodel->type) ||
        lensmodel->type == MRCAL_LENSMODEL_PINHOLE))
    {
        _mrcal_project_internal_opencv( q, NULL,NULL,
                                        p, N, intrinsics, Nintrinsics);
        return true;
    }

    mrcal_projection_precomputed_t precomputed;
    _mrcal_precompute_lensmodel_data(&precomputed, lensmodel);

    return
        _mrcal_project_internal(q, dq_dp, dq_dintrinsics,
                                p, N, lensmodel, intrinsics,
                                Nintrinsics, &precomputed);
}


// Maps a set of distorted 2D imager points q to a 3D vector in camera
// coordinates that produced these pixel observations. The 3D vector is defined
// up-to-length. The returned vectors v are not normalized, and may have any
// length.
//
// This is the "reverse" direction, so an iterative nonlinear optimization is
// performed internally to compute this result. This is much slower than
// mrcal_project. For OpenCV distortions specifically, OpenCV has
// cvUndistortPoints() (and cv2.undistortPoints()), but these are inaccurate:
// https://github.com/opencv/opencv/issues/8811
//
// This function does NOT support CAHVORE
bool mrcal_unproject( // out
                     mrcal_point3_t* out,

                     // in
                     const mrcal_point2_t* q,
                     int N,
                     const mrcal_lensmodel_t* lensmodel,
                     // core, distortions concatenated
                     const double* intrinsics)
{

    mrcal_lensmodel_metadata_t meta = mrcal_lensmodel_metadata(lensmodel);
    if(!meta.has_gradients)
    {
        MSG("mrcal_unproject(lensmodel='%s') is not yet implemented: we need gradients",
            mrcal_lensmodel_name_unconfigured(lensmodel));
        return false;
    }

    mrcal_projection_precomputed_t precomputed;
    _mrcal_precompute_lensmodel_data(&precomputed, lensmodel);

    return _mrcal_unproject_internal(out, q, N, lensmodel, intrinsics, &precomputed);
}

// NOT A PART OF THE EXTERNAL API. This is exported for the mrcal python wrapper
// only
bool _mrcal_unproject_internal( // out
                               mrcal_point3_t* out,

                               // in
                               const mrcal_point2_t* q,
                               int N,
                               const mrcal_lensmodel_t* lensmodel,
                               // core, distortions concatenated
                               const double* intrinsics,
                               const mrcal_projection_precomputed_t* precomputed)
{
    // easy special-cases
    if( lensmodel->type == MRCAL_LENSMODEL_PINHOLE )
    {
        mrcal_unproject_pinhole(out, NULL, q, N, intrinsics);
        return true;
    }
    if( lensmodel->type == MRCAL_LENSMODEL_STEREOGRAPHIC )
    {
        mrcal_unproject_stereographic(out, NULL, q, N, intrinsics);
        return true;
    }
    if( lensmodel->type == MRCAL_LENSMODEL_LONLAT )
    {
        mrcal_unproject_lonlat(out, NULL, q, N, intrinsics);
        return true;
    }
    if( lensmodel->type == MRCAL_LENSMODEL_LATLON )
    {
        mrcal_unproject_latlon(out, NULL, q, N, intrinsics);
        return true;
    }



    // I optimize in the space of the stereographic projection. This is a 2D
    // space with a direct mapping to/from observation vectors with a single
    // singularity directly behind the camera. The allows me to run an
    // unconstrained optimization here
    for(int i=0; i<N; i++)
    {
        void cb(const double*   u,
                double*         x,
                double*         J,
                void*           cookie __attribute__((unused)))
        {
            // u is the constant-fxy-cxy 2D stereographic
            // projection of the hypothesis v. I unproject it stereographically,
            // and project it using the actual model
            mrcal_point2_t dv_du[3];
            mrcal_pose_t frame = {};
            mrcal_unproject_stereographic( &frame.t, dv_du,
                                           (mrcal_point2_t*)u, 1,
                                           intrinsics );

            mrcal_point3_t dq_dtframe[2];
            mrcal_point2_t q_hypothesis;
            project( &q_hypothesis,
                     NULL,NULL,NULL,NULL,NULL,
                     NULL, NULL, NULL, dq_dtframe,
                     NULL,

                     // in
                     intrinsics,
                     NULL,
                     &frame,
                     NULL,
                     true,
                     lensmodel, precomputed,
                     0.0, 0,0);
            x[0] = q_hypothesis.x - q[i].x;
            x[1] = q_hypothesis.y - q[i].y;
            J[0*2 + 0] =
                dq_dtframe[0].x*dv_du[0].x +
                dq_dtframe[0].y*dv_du[1].x +
                dq_dtframe[0].z*dv_du[2].x;
            J[0*2 + 1] =
                dq_dtframe[0].x*dv_du[0].y +
                dq_dtframe[0].y*dv_du[1].y +
                dq_dtframe[0].z*dv_du[2].y;
            J[1*2 + 0] =
                dq_dtframe[1].x*dv_du[0].x +
                dq_dtframe[1].y*dv_du[1].x +
                dq_dtframe[1].z*dv_du[2].x;
            J[1*2 + 1] =
                dq_dtframe[1].x*dv_du[0].y +
                dq_dtframe[1].y*dv_du[1].y +
                dq_dtframe[1].z*dv_du[2].y;
        }


        const double fx = intrinsics[0];
        const double fy = intrinsics[1];
        const double cx = intrinsics[2];
        const double cy = intrinsics[3];

        // WARNING: This should go away. For some reason, the 0.7 path makes unproject() converge better, and it makes the tests pass. But it's not even right!
#if 0
        out->xyz[0] = (q[i].x-cx)/fx;
        out->xyz[1] = (q[i].y-cy)/fy;
#else
        // Seed from a perfect stereographic projection, pushed towards the
        // center a bit. Normally I'd set out[] to q[i], but for some models
        // (OPENCV8 for instance) this pushes us into a place where stuff
        // doesn't converge anymore. This produces a more stable solution, and
        // my tests pass
        out->xyz[0] = (q[i].x-cx)*0.7 + cx;
        out->xyz[1] = (q[i].y-cy)*0.7 + cy;

        // something like this makes more sense, but it doesn't work! The tests still fail
        // out->xyz[0] = (q[i].x-cx)/fx * 0.7;
        // out->xyz[1] = (q[i].y-cy)/fy * 0.7;
#endif





        dogleg_parameters2_t dogleg_parameters;
        dogleg_getDefaultParameters(&dogleg_parameters);
        dogleg_parameters.dogleg_debug = 0;
        double norm2x =
            dogleg_optimize_dense2(out->xyz, 2, 2, cb, NULL,
                                   &dogleg_parameters,
                                   NULL);
        //This needs to be precise; if it isn't, I barf. Shouldn't happen
        //very often

        static bool already_complained = false;
        if(norm2x/2.0 > 1e-4)
        {
            if(!already_complained)
            {
                // MSG("WARNING: I wasn't able to precisely compute some points. norm2x=%f. Returning nan for those. Will complain just once",
                //     norm2x);
                already_complained = true;
            }
            double nan = strtod("NAN", NULL);
            out->xyz[0] = nan;
            out->xyz[1] = nan;
        }
        else
        {
            // out[0,1] is the stereographic representation of the observation
            // vector using idealized fx,fy,cx,cy. This is already the right
            // thing if we're reporting in 2d. Otherwise I need to unproject

            // This is the normal no-error path
            mrcal_unproject_stereographic((mrcal_point3_t*)out, NULL,
                                          (mrcal_point2_t*)out, 1,
                                          intrinsics);
            if(!model_supports_projection_behind_camera(lensmodel) && out->xyz[2] < 0.0)
            {
                out->xyz[0] *= -1.0;
                out->xyz[1] *= -1.0;
                out->xyz[2] *= -1.0;
            }
        }

        // Advance to the next point. Error or not
        out++;
    }
    return true;
}

// The following functions define/use the layout of the state vector. In general
// I do:
//
//   intrinsics_cam0
//   intrinsics_cam1
//   intrinsics_cam2
//   ...
//   extrinsics_cam1
//   extrinsics_cam2
//   extrinsics_cam3
//   ...
//   frame0
//   frame1
//   frame2
//   ....
//   calobject_warp0
//   calobject_warp1
//   ...

// From real values to unit-scale values. Optimizer sees unit-scale values
static int pack_solver_state_intrinsics( // out
                                         double* p, // subset based on problem_selections

                                         // in
                                         const double* intrinsics, // ALL variables. Not a subset
                                         const mrcal_lensmodel_t* lensmodel,
                                         mrcal_problem_selections_t problem_selections,
                                         int Ncameras_intrinsics )
{
    int i_state = 0;
    const int Nintrinsics  = mrcal_lensmodel_num_params(lensmodel);
    const int Ncore        = modelHasCore_fxfycxcy(lensmodel) ? 4 : 0;
    const int Ndistortions = Nintrinsics - Ncore;

    for(int icam_intrinsics=0; icam_intrinsics < Ncameras_intrinsics; icam_intrinsics++)
    {
        if( problem_selections.do_optimize_intrinsics_core && Ncore )
        {
            const mrcal_intrinsics_core_t* intrinsics_core = (const mrcal_intrinsics_core_t*)intrinsics;
            p[i_state++] = intrinsics_core->focal_xy [0] / SCALE_INTRINSICS_FOCAL_LENGTH;
            p[i_state++] = intrinsics_core->focal_xy [1] / SCALE_INTRINSICS_FOCAL_LENGTH;
            p[i_state++] = intrinsics_core->center_xy[0] / SCALE_INTRINSICS_CENTER_PIXEL;
            p[i_state++] = intrinsics_core->center_xy[1] / SCALE_INTRINSICS_CENTER_PIXEL;
        }

        if( problem_selections.do_optimize_intrinsics_distortions )

            for(int i = 0; i<Ndistortions; i++)
                p[i_state++] = intrinsics[Ncore + i] / SCALE_DISTORTION;

        intrinsics = &intrinsics[Nintrinsics];
    }
    return i_state;
}
// It is ugly to have this as separate from pack_solver_state_intrinsics(), but
// I am tired. THIS function uses only intrinsic arrays that respect the skipped
// optimization variables in problem_selections. And this function works inline
static int pack_solver_state_intrinsics_subset_to_subset( // out,in
                                         double* p, // subset based on problem_selections

                                         // in
                                         const mrcal_lensmodel_t* lensmodel,
                                         mrcal_problem_selections_t problem_selections,
                                         int Ncameras_intrinsics )
{
    if( !problem_selections.do_optimize_intrinsics_core &&
        !problem_selections.do_optimize_intrinsics_distortions )
        return 0;

    int i_state = 0;
    const int Nintrinsics  = mrcal_lensmodel_num_params(lensmodel);
    const int Ncore        = modelHasCore_fxfycxcy(lensmodel) ? 4 : 0;
    const int Ndistortions = Nintrinsics - Ncore;

    for(int icam_intrinsics=0; icam_intrinsics < Ncameras_intrinsics; icam_intrinsics++)
    {
        if( problem_selections.do_optimize_intrinsics_core && Ncore )
        {
            p[i_state++] /= SCALE_INTRINSICS_FOCAL_LENGTH;
            p[i_state++] /= SCALE_INTRINSICS_FOCAL_LENGTH;
            p[i_state++] /= SCALE_INTRINSICS_CENTER_PIXEL;
            p[i_state++] /= SCALE_INTRINSICS_CENTER_PIXEL;
        }

        if( problem_selections.do_optimize_intrinsics_distortions )
            for(int i = 0; i<Ndistortions; i++)
                p[i_state++] /= SCALE_DISTORTION;
    }
    return i_state;
}
static void pack_solver_state( // out
                              double* p,

                              // in
                              const mrcal_lensmodel_t* lensmodel,
                              const double* intrinsics, // Ncameras_intrinsics of these
                              const mrcal_pose_t*            extrinsics_fromref, // Ncameras_extrinsics of these
                              const mrcal_pose_t*            frames_toref,     // Nframes of these
                              const mrcal_point3_t*          points,     // Npoints of these
                              const mrcal_calobject_warp_t*  calobject_warp, // 1 of these
                              mrcal_problem_selections_t problem_selections,
                              int Ncameras_intrinsics, int Ncameras_extrinsics, int Nframes,
                              int Npoints_variable,

                              int Nstate_ref)
{
    int i_state = 0;

    i_state += pack_solver_state_intrinsics( p, intrinsics,
                                             lensmodel, problem_selections,
                                             Ncameras_intrinsics );

    if( problem_selections.do_optimize_extrinsics )
        for(int icam_extrinsics=0; icam_extrinsics < Ncameras_extrinsics; icam_extrinsics++)
        {
            p[i_state++] = extrinsics_fromref[icam_extrinsics].r.xyz[0] / SCALE_ROTATION_CAMERA;
            p[i_state++] = extrinsics_fromref[icam_extrinsics].r.xyz[1] / SCALE_ROTATION_CAMERA;
            p[i_state++] = extrinsics_fromref[icam_extrinsics].r.xyz[2] / SCALE_ROTATION_CAMERA;

            p[i_state++] = extrinsics_fromref[icam_extrinsics].t.xyz[0] / SCALE_TRANSLATION_CAMERA;
            p[i_state++] = extrinsics_fromref[icam_extrinsics].t.xyz[1] / SCALE_TRANSLATION_CAMERA;
            p[i_state++] = extrinsics_fromref[icam_extrinsics].t.xyz[2] / SCALE_TRANSLATION_CAMERA;
        }

    if( problem_selections.do_optimize_frames )
    {
        for(int iframe = 0; iframe < Nframes; iframe++)
        {
            p[i_state++] = frames_toref[iframe].r.xyz[0] / SCALE_ROTATION_FRAME;
            p[i_state++] = frames_toref[iframe].r.xyz[1] / SCALE_ROTATION_FRAME;
            p[i_state++] = frames_toref[iframe].r.xyz[2] / SCALE_ROTATION_FRAME;

            p[i_state++] = frames_toref[iframe].t.xyz[0] / SCALE_TRANSLATION_FRAME;
            p[i_state++] = frames_toref[iframe].t.xyz[1] / SCALE_TRANSLATION_FRAME;
            p[i_state++] = frames_toref[iframe].t.xyz[2] / SCALE_TRANSLATION_FRAME;
        }

        for(int i_point = 0; i_point < Npoints_variable; i_point++)
        {
            p[i_state++] = points[i_point].xyz[0] / SCALE_POSITION_POINT;
            p[i_state++] = points[i_point].xyz[1] / SCALE_POSITION_POINT;
            p[i_state++] = points[i_point].xyz[2] / SCALE_POSITION_POINT;
        }
    }

    if( problem_selections.do_optimize_calobject_warp )
    {
        p[i_state++] = calobject_warp->cx / SCALE_CALOBJECT_WARP_CX;
        p[i_state++] = calobject_warp->cy / SCALE_CALOBJECT_WARP_CX;
        p[i_state++] = calobject_warp->x2 / SCALE_CALOBJECT_WARP;
        p[i_state++] = calobject_warp->xy / SCALE_CALOBJECT_WARP;
        p[i_state++] = calobject_warp->y2 / SCALE_CALOBJECT_WARP;
    }

    assert(i_state == Nstate_ref);
}

// Same as above, but packs/unpacks a vector instead of structures
void mrcal_pack_solver_state_vector( // out, in
                                     double* p, // FULL state on input, unitless
                                                // state on output

                                     // in
                                     int Ncameras_intrinsics, int Ncameras_extrinsics,
                                     int Nframes,
                                     int Npoints, int Npoints_fixed,
                                     mrcal_problem_selections_t problem_selections,
                                     const mrcal_lensmodel_t* lensmodel)
{
    int Npoints_variable = Npoints - Npoints_fixed;

    int i_state = 0;

    i_state += pack_solver_state_intrinsics_subset_to_subset( p,
                                             lensmodel, problem_selections,
                                             Ncameras_intrinsics );

    static_assert( offsetof(mrcal_pose_t, r) == 0,                   "mrcal_pose_t has expected structure");
    static_assert( offsetof(mrcal_pose_t, t) == 3*sizeof(double),    "mrcal_pose_t has expected structure");
    if( problem_selections.do_optimize_extrinsics )
        for(int icam_extrinsics=0; icam_extrinsics < Ncameras_extrinsics; icam_extrinsics++)
        {
            mrcal_pose_t* extrinsics_fromref = (mrcal_pose_t*)(&p[i_state]);

            p[i_state++] = extrinsics_fromref->r.xyz[0] / SCALE_ROTATION_CAMERA;
            p[i_state++] = extrinsics_fromref->r.xyz[1] / SCALE_ROTATION_CAMERA;
            p[i_state++] = extrinsics_fromref->r.xyz[2] / SCALE_ROTATION_CAMERA;

            p[i_state++] = extrinsics_fromref->t.xyz[0] / SCALE_TRANSLATION_CAMERA;
            p[i_state++] = extrinsics_fromref->t.xyz[1] / SCALE_TRANSLATION_CAMERA;
            p[i_state++] = extrinsics_fromref->t.xyz[2] / SCALE_TRANSLATION_CAMERA;
        }

    if( problem_selections.do_optimize_frames )
    {
        for(int iframe = 0; iframe < Nframes; iframe++)
        {
            mrcal_pose_t* frames_toref = (mrcal_pose_t*)(&p[i_state]);
            p[i_state++] = frames_toref->r.xyz[0] / SCALE_ROTATION_FRAME;
            p[i_state++] = frames_toref->r.xyz[1] / SCALE_ROTATION_FRAME;
            p[i_state++] = frames_toref->r.xyz[2] / SCALE_ROTATION_FRAME;

            p[i_state++] = frames_toref->t.xyz[0] / SCALE_TRANSLATION_FRAME;
            p[i_state++] = frames_toref->t.xyz[1] / SCALE_TRANSLATION_FRAME;
            p[i_state++] = frames_toref->t.xyz[2] / SCALE_TRANSLATION_FRAME;
        }

        for(int i_point = 0; i_point < Npoints_variable; i_point++)
        {
            mrcal_point3_t* points = (mrcal_point3_t*)(&p[i_state]);
            p[i_state++] = points->xyz[0] / SCALE_POSITION_POINT;
            p[i_state++] = points->xyz[1] / SCALE_POSITION_POINT;
            p[i_state++] = points->xyz[2] / SCALE_POSITION_POINT;
        }
    }

    if( problem_selections.do_optimize_calobject_warp )
    {
        mrcal_calobject_warp_t* calobject_warp = (mrcal_calobject_warp_t*)(&p[i_state]);
        p[i_state++] = calobject_warp->cx / SCALE_CALOBJECT_WARP_CX;
        p[i_state++] = calobject_warp->cy / SCALE_CALOBJECT_WARP_CX;
        p[i_state++] = calobject_warp->x2 / SCALE_CALOBJECT_WARP;
        p[i_state++] = calobject_warp->xy / SCALE_CALOBJECT_WARP;
        p[i_state++] = calobject_warp->y2 / SCALE_CALOBJECT_WARP;
    }
}

static int unpack_solver_state_intrinsics( // out

                                           // Ncameras_intrinsics of these
                                           double* intrinsics, // ALL variables. Not a subset.
                                                               // I don't touch the elemnents I'm
                                                               // not optimizing

                                           // in
                                           const double* p, // subset based on problem_selections
                                           const mrcal_lensmodel_t* lensmodel,
                                           mrcal_problem_selections_t problem_selections,
                                           int intrinsics_stride,
                                           int Ncameras_intrinsics )
{
    if( !problem_selections.do_optimize_intrinsics_core &&
        !problem_selections.do_optimize_intrinsics_distortions )
        return 0;

    const int Nintrinsics = mrcal_lensmodel_num_params(lensmodel);
    const int Ncore       = modelHasCore_fxfycxcy(lensmodel) ? 4 : 0;

    int i_state = 0;
    for(int icam_intrinsics=0; icam_intrinsics < Ncameras_intrinsics; icam_intrinsics++)
    {
        if( problem_selections.do_optimize_intrinsics_core && Ncore )
        {
            intrinsics[icam_intrinsics*intrinsics_stride + 0] = p[i_state++] * SCALE_INTRINSICS_FOCAL_LENGTH;
            intrinsics[icam_intrinsics*intrinsics_stride + 1] = p[i_state++] * SCALE_INTRINSICS_FOCAL_LENGTH;
            intrinsics[icam_intrinsics*intrinsics_stride + 2] = p[i_state++] * SCALE_INTRINSICS_CENTER_PIXEL;
            intrinsics[icam_intrinsics*intrinsics_stride + 3] = p[i_state++] * SCALE_INTRINSICS_CENTER_PIXEL;
        }

        if( problem_selections.do_optimize_intrinsics_distortions )
        {
            for(int i = 0; i<Nintrinsics-Ncore; i++)
                intrinsics[icam_intrinsics*intrinsics_stride + Ncore + i] = p[i_state++] * SCALE_DISTORTION;
        }
    }
    return i_state;
}
// It is ugly to have this as separate from unpack_solver_state_intrinsics(),
// but I am tired. THIS function uses only intrinsic arrays that respect the
// skipped optimization variables in problem_selections. And this function works
// inline
static int unpack_solver_state_intrinsics_subset_to_subset( // in,out
                                           double* p, // subset based on problem_selections

                                           // in
                                           const mrcal_lensmodel_t* lensmodel,
                                           mrcal_problem_selections_t problem_selections,
                                           int Ncameras_intrinsics )
{
    if( !problem_selections.do_optimize_intrinsics_core &&
        !problem_selections.do_optimize_intrinsics_distortions )
        return 0;

    int i_state = 0;
    const int Nintrinsics  = mrcal_lensmodel_num_params(lensmodel);
    const int Ncore        = modelHasCore_fxfycxcy(lensmodel) ? 4 : 0;
    const int Ndistortions = Nintrinsics - Ncore;

    for(int icam_intrinsics=0; icam_intrinsics < Ncameras_intrinsics; icam_intrinsics++)
    {
        if( problem_selections.do_optimize_intrinsics_core && Ncore )
        {
            p[i_state++] *= SCALE_INTRINSICS_FOCAL_LENGTH;
            p[i_state++] *= SCALE_INTRINSICS_FOCAL_LENGTH;
            p[i_state++] *= SCALE_INTRINSICS_CENTER_PIXEL;
            p[i_state++] *= SCALE_INTRINSICS_CENTER_PIXEL;
        }

        if( problem_selections.do_optimize_intrinsics_distortions )
            for(int i = 0; i<Ndistortions; i++)
                p[i_state++] *= SCALE_DISTORTION;
    }
    return i_state;
}

static int unpack_solver_state_extrinsics_one(// out
                                              mrcal_pose_t* extrinsic,

                                              // in
                                              const double* p)
{
    int i_state = 0;
    extrinsic->r.xyz[0] = p[i_state++] * SCALE_ROTATION_CAMERA;
    extrinsic->r.xyz[1] = p[i_state++] * SCALE_ROTATION_CAMERA;
    extrinsic->r.xyz[2] = p[i_state++] * SCALE_ROTATION_CAMERA;

    extrinsic->t.xyz[0] = p[i_state++] * SCALE_TRANSLATION_CAMERA;
    extrinsic->t.xyz[1] = p[i_state++] * SCALE_TRANSLATION_CAMERA;
    extrinsic->t.xyz[2] = p[i_state++] * SCALE_TRANSLATION_CAMERA;
    return i_state;
}

static int unpack_solver_state_framert_one(// out
                                           mrcal_pose_t* frame,

                                           // in
                                           const double* p)
{
    int i_state = 0;
    frame->r.xyz[0] = p[i_state++] * SCALE_ROTATION_FRAME;
    frame->r.xyz[1] = p[i_state++] * SCALE_ROTATION_FRAME;
    frame->r.xyz[2] = p[i_state++] * SCALE_ROTATION_FRAME;

    frame->t.xyz[0] = p[i_state++] * SCALE_TRANSLATION_FRAME;
    frame->t.xyz[1] = p[i_state++] * SCALE_TRANSLATION_FRAME;
    frame->t.xyz[2] = p[i_state++] * SCALE_TRANSLATION_FRAME;
    return i_state;

}

static int unpack_solver_state_point_one(// out
                                         mrcal_point3_t* point,

                                         // in
                                         const double* p)
{
    int i_state = 0;
    point->xyz[0] = p[i_state++] * SCALE_POSITION_POINT;
    point->xyz[1] = p[i_state++] * SCALE_POSITION_POINT;
    point->xyz[2] = p[i_state++] * SCALE_POSITION_POINT;
    return i_state;
}

static int unpack_solver_state_calobject_warp(// out
                                              mrcal_calobject_warp_t* calobject_warp,

                                              // in
                                              const double* p)
{
    int i_state = 0;
    calobject_warp->cx = p[i_state++] * SCALE_CALOBJECT_WARP_CX;
    calobject_warp->cy = p[i_state++] * SCALE_CALOBJECT_WARP_CX;
    calobject_warp->x2 = p[i_state++] * SCALE_CALOBJECT_WARP;
    calobject_warp->xy = p[i_state++] * SCALE_CALOBJECT_WARP;
    calobject_warp->y2 = p[i_state++] * SCALE_CALOBJECT_WARP;
    return i_state;
}

// From unit-scale values to real values. Optimizer sees unit-scale values
static void unpack_solver_state( // out

                                 // ALL intrinsics; whether we're optimizing
                                 // them or not. Don't touch the parts of this
                                 // array we're not optimizing
                                 double* intrinsics_all,                 // Ncameras_intrinsics of these

                                 mrcal_pose_t*       extrinsics_fromref, // Ncameras_extrinsics of these
                                 mrcal_pose_t*       frames_toref,       // Nframes of these
                                 mrcal_point3_t*     points,             // Npoints of these
                                 mrcal_calobject_warp_t* calobject_warp, // 1 of these

                                 // in
                                 const double* p,
                                 const mrcal_lensmodel_t* lensmodel,
                                 mrcal_problem_selections_t problem_selections,
                                 int Ncameras_intrinsics, int Ncameras_extrinsics, int Nframes, int Npoints_variable,

                                 int Nstate_ref)
{
    int i_state = unpack_solver_state_intrinsics(intrinsics_all,
                                                 p, lensmodel, problem_selections,
                                                 mrcal_lensmodel_num_params(lensmodel),
                                                 Ncameras_intrinsics);

    if( problem_selections.do_optimize_extrinsics )
        for(int icam_extrinsics=0; icam_extrinsics < Ncameras_extrinsics; icam_extrinsics++)
            i_state += unpack_solver_state_extrinsics_one( &extrinsics_fromref[icam_extrinsics], &p[i_state] );

    if( problem_selections.do_optimize_frames )
    {
        for(int iframe = 0; iframe < Nframes; iframe++)
            i_state += unpack_solver_state_framert_one( &frames_toref[iframe], &p[i_state] );
        for(int i_point = 0; i_point < Npoints_variable; i_point++)
            i_state += unpack_solver_state_point_one( &points[i_point], &p[i_state] );
    }

    if( problem_selections.do_optimize_calobject_warp )
        i_state += unpack_solver_state_calobject_warp(calobject_warp, &p[i_state]);

    assert(i_state == Nstate_ref);
}
// Same as above, but packs/unpacks a vector instead of structures
void mrcal_unpack_solver_state_vector( // out, in
                                       double* p, // unitless state on input,
                                                  // scaled, meaningful state on
                                                  // output

                                       // in
                                       int Ncameras_intrinsics, int Ncameras_extrinsics,
                                       int Nframes,
                                       int Npoints, int Npoints_fixed,
                                       mrcal_problem_selections_t problem_selections,
                                       const mrcal_lensmodel_t* lensmodel)
{
    int Npoints_variable = Npoints - Npoints_fixed;

    int i_state =
        unpack_solver_state_intrinsics_subset_to_subset(p,
                                                        lensmodel, problem_selections,
                                                        Ncameras_intrinsics);

    if( problem_selections.do_optimize_extrinsics )
    {
        static_assert( offsetof(mrcal_pose_t, r) == 0,
                       "mrcal_pose_t has expected structure");
        static_assert( offsetof(mrcal_pose_t, t) == 3*sizeof(double),
                       "mrcal_pose_t has expected structure");

        mrcal_pose_t* extrinsics_fromref = (mrcal_pose_t*)(&p[i_state]);
        for(int icam_extrinsics=0; icam_extrinsics < Ncameras_extrinsics; icam_extrinsics++)
            i_state += unpack_solver_state_extrinsics_one( &extrinsics_fromref[icam_extrinsics], &p[i_state] );
    }

    if( problem_selections.do_optimize_frames )
    {
        mrcal_pose_t* frames_toref = (mrcal_pose_t*)(&p[i_state]);
        for(int iframe = 0; iframe < Nframes; iframe++)
            i_state += unpack_solver_state_framert_one( &frames_toref[iframe], &p[i_state] );
        mrcal_point3_t* points = (mrcal_point3_t*)(&p[i_state]);
        for(int i_point = 0; i_point < Npoints_variable; i_point++)
            i_state += unpack_solver_state_point_one( &points[i_point], &p[i_state] );
    }
    if( problem_selections.do_optimize_calobject_warp )
    {
        mrcal_calobject_warp_t* calobject_warp = (mrcal_calobject_warp_t*)(&p[i_state]);
        i_state += unpack_solver_state_calobject_warp(calobject_warp, &p[i_state]);
    }
}

int mrcal_state_index_intrinsics(int icam_intrinsics,
                                 int Ncameras_intrinsics, int Ncameras_extrinsics,
                                 int Nframes,
                                 int Npoints, int Npoints_fixed, int Nobservations_board,
                                 mrcal_problem_selections_t problem_selections,
                                 const mrcal_lensmodel_t* lensmodel)
{
    if(Ncameras_intrinsics <= 0)
        return -1;
    int Nintrinsics = mrcal_num_intrinsics_optimization_params(problem_selections, lensmodel);
    if(Nintrinsics <= 0)
        return -1;
    if(!(0 <= icam_intrinsics && icam_intrinsics < Ncameras_intrinsics))
        return -1;
    return icam_intrinsics * Nintrinsics;
}

int mrcal_num_states_intrinsics(int Ncameras_intrinsics,
                                mrcal_problem_selections_t problem_selections,
                                const mrcal_lensmodel_t* lensmodel)
{
    return
        Ncameras_intrinsics *
        mrcal_num_intrinsics_optimization_params(problem_selections, lensmodel);
}

int mrcal_state_index_extrinsics(int icam_extrinsics,
                                 int Ncameras_intrinsics, int Ncameras_extrinsics,
                                 int Nframes,
                                 int Npoints, int Npoints_fixed, int Nobservations_board,
                                 mrcal_problem_selections_t problem_selections,
                                 const mrcal_lensmodel_t* lensmodel)
{
    if(Ncameras_extrinsics <= 0)
        return -1;
    if(!problem_selections.do_optimize_extrinsics)
        return -1;
    if(!(0 <= icam_extrinsics && icam_extrinsics < Ncameras_extrinsics))
        return -1;

    return
        mrcal_num_states_intrinsics(Ncameras_intrinsics,
                                    problem_selections,
                                    lensmodel) +
        (icam_extrinsics*6);
}

int mrcal_num_states_extrinsics(int Ncameras_extrinsics,
                                mrcal_problem_selections_t problem_selections)
{
    return problem_selections.do_optimize_extrinsics ? (6*Ncameras_extrinsics) : 0;
}

int mrcal_state_index_frames(int iframe,
                             int Ncameras_intrinsics, int Ncameras_extrinsics,
                             int Nframes,
                             int Npoints, int Npoints_fixed, int Nobservations_board,
                             mrcal_problem_selections_t problem_selections,
                             const mrcal_lensmodel_t* lensmodel)
{
    if(Nframes <= 0)
        return -1;
    if(!problem_selections.do_optimize_frames)
        return -1;
    if(!(0 <= iframe && iframe < Nframes))
        return -1;

    return
        mrcal_num_states_intrinsics(Ncameras_intrinsics,
                                    problem_selections,
                                    lensmodel) +
        mrcal_num_states_extrinsics(Ncameras_extrinsics,
                                    problem_selections) +
        (iframe*6);
}

int mrcal_num_states_frames(int Nframes,
                            mrcal_problem_selections_t problem_selections)
{
    return problem_selections.do_optimize_frames ? (6*Nframes) : 0;
}

int mrcal_state_index_points(int i_point,
                             int Ncameras_intrinsics, int Ncameras_extrinsics,
                             int Nframes,
                             int Npoints, int Npoints_fixed, int Nobservations_board,
                             mrcal_problem_selections_t problem_selections,
                             const mrcal_lensmodel_t* lensmodel)
{
    if(Npoints - Npoints_fixed <= 0)
        return -1;
    if(!problem_selections.do_optimize_frames)
        return -1;
    if(!(0 <= i_point && i_point < Npoints - Npoints_fixed))
        return -1;

    return
        mrcal_num_states_intrinsics(Ncameras_intrinsics,
                                    problem_selections,
                                    lensmodel) +
        mrcal_num_states_extrinsics(Ncameras_extrinsics,
                                    problem_selections) +
        mrcal_num_states_frames    (Nframes,
                                    problem_selections) +
        (i_point*3);
}

int mrcal_num_states_points(int Npoints, int Npoints_fixed,
                            mrcal_problem_selections_t problem_selections)
{
    int Npoints_variable = Npoints - Npoints_fixed;
    return problem_selections.do_optimize_frames ? (Npoints_variable*3) : 0;
}

int mrcal_state_index_calobject_warp(int Ncameras_intrinsics, int Ncameras_extrinsics,
                                     int Nframes,
                                     int Npoints, int Npoints_fixed, int Nobservations_board,
                                     mrcal_problem_selections_t problem_selections,
                                     const mrcal_lensmodel_t* lensmodel)
{
    if(!problem_selections.do_optimize_calobject_warp)
        return -1;

    return
        mrcal_num_states_intrinsics(Ncameras_intrinsics,
                                    problem_selections,
                                    lensmodel) +
        mrcal_num_states_extrinsics(Ncameras_extrinsics,
                                    problem_selections) +
        mrcal_num_states_frames    (Nframes,
                                    problem_selections) +
        mrcal_num_states_points    (Npoints, Npoints_fixed,
                                    problem_selections);
}

int mrcal_num_states_calobject_warp(mrcal_problem_selections_t problem_selections,
                                    int Nobservations_board)
{
    if(problem_selections.do_optimize_calobject_warp && Nobservations_board>0)
        return MRCAL_NSTATE_CALOBJECT_WARP;
    return 0;
}

// Reports the icam_extrinsics corresponding to a given icam_intrinsics. On
// success, the result is written to *icam_extrinsics, and we return true. If
// the given camera is at the reference coordinate system, it has no extrinsics,
// and we report -1. This query only makes sense for a calibration problem:
// we're observing a moving object with stationary cameras. If we have moving
// cameras, there won't be a single icam_extrinsics for a given icam_intrinsics,
// and we report an error by returning false
bool mrcal_corresponding_icam_extrinsics(// out
                                         int* icam_extrinsics,

                                         // in
                                         int icam_intrinsics,
                                         int Ncameras_intrinsics,
                                         int Ncameras_extrinsics,
                                         int Nobservations_board,
                                         const mrcal_observation_board_t* observations_board,
                                         int Nobservations_point,
                                         const mrcal_observation_point_t* observations_point)
{
    if( !(Ncameras_intrinsics == Ncameras_extrinsics ||
          Ncameras_intrinsics == Ncameras_extrinsics+1 ) )
    {
        MSG("Cannot compute icam_extrinsics. I don't have a pure calibration problem");
        return false;
    }

    int icam_map_to_extrinsics[Ncameras_intrinsics];
    int icam_map_to_intrinsics[Ncameras_extrinsics+1];
    for(int i=0; i<Ncameras_intrinsics;   i++) icam_map_to_extrinsics[i] = -100;
    for(int i=0; i<Ncameras_extrinsics+1; i++) icam_map_to_intrinsics[i] = -100;


    bool check( const mrcal_camera_index_t* icam, int i, const char* what)
    {
        int icam_intrinsics = icam->intrinsics;
        int icam_extrinsics = icam->extrinsics;

        if(icam_extrinsics < 0) icam_extrinsics = -1;

        if(icam_map_to_intrinsics[icam_extrinsics+1] == -100)
            icam_map_to_intrinsics[icam_extrinsics+1] = icam_intrinsics;
        else if(icam_map_to_intrinsics[icam_extrinsics+1] != icam_intrinsics)
        {
            MSG("Cannot compute icam_extrinsics. I don't have a pure calibration problem: %s observation %d has icam_intrinsics,icam_extrinsics %d,%d while I saw %d,%d previously",
                what, i,
                icam_map_to_intrinsics[icam_extrinsics+1], icam_extrinsics,
                icam_intrinsics, icam_extrinsics);
            return false;
        }

        if(icam_map_to_extrinsics[icam_intrinsics] == -100)
            icam_map_to_extrinsics[icam_intrinsics] = icam_extrinsics;
        else if(icam_map_to_extrinsics[icam_intrinsics] != icam_extrinsics)
        {
            MSG("Cannot compute icam_extrinsics. I don't have a pure calibration problem: %s observation %d has icam_intrinsics,icam_extrinsics %d,%d while I saw %d,%d previously",
                what, i,
                icam_intrinsics, icam_map_to_extrinsics[icam_intrinsics],
                icam_intrinsics, icam_extrinsics);
            return false;
        }
        return true;
    }


    for(int i=0; i<Nobservations_board; i++)
        if(!check( &observations_board[i].icam, i, "board"))
            return false;
    for(int i=0; i<Nobservations_point; i++)
        if(!check( &observations_point[i].icam, i, "point"))
            return false;

    *icam_extrinsics = icam_map_to_extrinsics[icam_intrinsics];

    return true;
}

// Doing this myself instead of hooking into the logic in libdogleg for now.
// Bring back the fancy libdogleg logic once everything stabilizes
static
bool markOutliers(// output, input

                  // the weight stored in each mrcal_point3_t.z indicates outlierness
                  // on entry AND on exit. Outliers have weight < 0.0
                  mrcal_point3_t* observations_board_pool,

                  // output
                  int* Noutliers,

                  // input
                  const mrcal_observation_board_t* observations_board,
                  int Nobservations_board,
                  int calibration_object_width_n,
                  int calibration_object_height_n,

                  const double* x_measurements,
                  bool verbose)
{
    // I define an outlier as a feature that's > k stdevs past the mean. I make
    // a broad assumption that the error distribution is normally-distributed,
    // with mean 0. This is reasonable because this function is applied after
    // running the optimization.
    //
    // The threshold stdev is the stdev of my observed residuals
    //
    // I have two separate thresholds. If any measurements are worse than the
    // higher threshold, then I will need to reoptimize, so I throw out some
    // extra points: all points worse than the lower threshold. This serves to
    // reduce the required re-optimizations

    const double k0 = 4.0;
    const double k1 = 5.0;
    *Noutliers = 0;

    int i_pt,i_feature;


#define LOOP_FEATURE_BEGIN()                                            \
    i_feature = 0;                                                      \
    for(int i_observation_board=0;                                      \
        i_observation_board<Nobservations_board;                         \
        i_observation_board++)                                          \
    {                                                                   \
        const mrcal_observation_board_t* observation = &observations_board[i_observation_board]; \
        const int icam_intrinsics = observation->icam.intrinsics;     \
        for(i_pt=0;                                                     \
            i_pt < calibration_object_width_n*calibration_object_height_n; \
            i_pt++, i_feature++)                                        \
        {                                                               \
            const mrcal_point3_t* pt_observed = &observations_board_pool[i_feature]; \
            double* weight = &observations_board_pool[i_feature].z;


#define LOOP_FEATURE_END() \
    }}


    double sum_weight = 0.0;
    double var = 0.0;
    LOOP_FEATURE_BEGIN()
    {
        if(*weight <= 0.0)
        {
            (*Noutliers)++;
            continue;
        }

        double dx = x_measurements[2*i_feature + 0];
        double dy = x_measurements[2*i_feature + 1];
        double w2 = (*weight)*(*weight);
        var += w2 * (dx*dx + dy*dy);
        sum_weight += w2;
    }
    LOOP_FEATURE_END();
    var /= (2.*sum_weight);

    bool markedAny = false;
    LOOP_FEATURE_BEGIN()
    {
        if(*weight <= 0.0)
          continue;

        double dx = x_measurements[2*i_feature + 0];
        double dy = x_measurements[2*i_feature + 1];
        // I have sigma = sqrt(var). Outliers have w*abs(x) > k*sigma
        // -> w^2 x^2 > k^2 var
        double w2 = (*weight)*(*weight);
        if(w2*dx*dx > k1*k1*var ||
           w2*dy*dy > k1*k1*var )
        {
            *weight   = -1.0;
            markedAny = true;
            (*Noutliers)++;
            // MSG("Feature %d looks like an outlier. x/y are %f/%f stdevs off mean (assumed 0). Observed stdev: %f, limit: %f",
            //     i_feature,
            //     (*weight)*dx/sqrt(var),
            //     (*weight)*dy/sqrt(var),
            //     sqrt(var),
            //     k1);
        }
    }
    LOOP_FEATURE_END();

    if(!markedAny)
        return false;

    // Some measurements were past the worse threshold, so I throw out a bit
    // extra to leave some margin so that the next re-optimization would be the
    // last. Hopefully
    LOOP_FEATURE_BEGIN()
    {
        if(*weight < 0)
          continue;

        double dx = x_measurements[2*i_feature + 0];
        double dy = x_measurements[2*i_feature + 1];
        // I have sigma = sqrt(var). Outliers have w*abs(x) > k*sigma
        // -> w^2 x^2 > k^2 var
        double w2 = (*weight)*(*weight);
        if(w2*dx*dx > k0*k0*var ||
           w2*dy*dy > k0*k0*var )
        {
            *weight *= -1.0;
            (*Noutliers)++;
        }
    }
    LOOP_FEATURE_END();
    return true;

#undef LOOP_FEATURE_BEGIN
#undef LOOP_FEATURE_END
}

typedef struct
{
    // these are all UNPACKED
    const double*         intrinsics;         // Ncameras_intrinsics * NlensParams of these
    const mrcal_pose_t*   extrinsics_fromref; // Ncameras_extrinsics of these. Transform FROM the reference frame
    const mrcal_pose_t*   frames_toref;       // Nframes of these.    Transform TO the reference frame
    const mrcal_point3_t* points;             // Npoints of these.    In the reference frame
    const mrcal_calobject_warp_t* calobject_warp; // 1 of these. May be NULL if !problem_selections.do_optimize_calobject_warp

    // in
    int Ncameras_intrinsics, Ncameras_extrinsics, Nframes;
    int Npoints, Npoints_fixed;

    const mrcal_observation_board_t* observations_board;
    const mrcal_point3_t* observations_board_pool;
    int Nobservations_board;

    const mrcal_observation_point_t* observations_point;
    int Nobservations_point;

    bool verbose;

    mrcal_lensmodel_t lensmodel;
    mrcal_projection_precomputed_t precomputed;
    const int* imagersizes; // Ncameras_intrinsics*2 of these

    mrcal_problem_selections_t          problem_selections;
    const mrcal_problem_constants_t* problem_constants;

    double calibration_object_spacing;
    int calibration_object_width_n;
    int calibration_object_height_n;

    const int Nmeasurements, N_j_nonzero, Nintrinsics;
    const char* reportFitMsg;
} callback_context_t;

static
void optimizer_callback(// input state
                       const double*   packed_state,

                       // output measurements
                       double*         x,

                       // Jacobian
                       cholmod_sparse* Jt,

                       const callback_context_t* ctx)
{
    double norm2_error = 0.0;

    int    iJacobian          = 0;
    int    iMeasurement       = 0;

    int*    Jrowptr = Jt ? (int*)   Jt->p : NULL;
    int*    Jcolidx = Jt ? (int*)   Jt->i : NULL;
    double* Jval    = Jt ? (double*)Jt->x : NULL;
#define STORE_JACOBIAN(col, g)                  \
    do                                          \
    {                                           \
        if(Jt) {                                \
            Jcolidx[ iJacobian ] = col;         \
            Jval   [ iJacobian ] = g;           \
        }                                       \
        iJacobian++;                            \
    } while(0)
#define STORE_JACOBIAN2(col0, g0, g1)           \
    do                                          \
    {                                           \
        if(Jt) {                                \
            Jcolidx[ iJacobian+0 ] = col0+0;    \
            Jval   [ iJacobian+0 ] = g0;        \
            Jcolidx[ iJacobian+1 ] = col0+1;    \
            Jval   [ iJacobian+1 ] = g1;        \
        }                                       \
        iJacobian += 2;                         \
    } while(0)
#define STORE_JACOBIAN3(col0, g0, g1, g2)           \
    do                                              \
    {                                               \
        if(Jt) {                                    \
            Jcolidx[ iJacobian+0 ] = col0+0;        \
            Jval   [ iJacobian+0 ] = g0;            \
            Jcolidx[ iJacobian+1 ] = col0+1;        \
            Jval   [ iJacobian+1 ] = g1;            \
            Jcolidx[ iJacobian+2 ] = col0+2;        \
            Jval   [ iJacobian+2 ] = g2;            \
        }                                           \
        iJacobian += 3;                             \
    } while(0)
#define STORE_JACOBIAN_N(col0, g0, scale, N)        \
    do                                              \
    {                                               \
        if(Jt) {                                    \
            for(int i=0; i<N; i++)                  \
            {                                       \
                Jcolidx[ iJacobian+i ] = col0+i;    \
                Jval   [ iJacobian+i ] = ((g0)==NULL) ? 0.0 : ((scale)*(g0)[i]); \
            }                                       \
        }                                           \
        iJacobian += N;                             \
    } while(0)


    int Ncore = modelHasCore_fxfycxcy(&ctx->lensmodel) ? 4 : 0;
    int Ncore_state = (modelHasCore_fxfycxcy(&ctx->lensmodel) &&
                       ctx->problem_selections.do_optimize_intrinsics_core) ? 4 : 0;

    // If I'm locking down some parameters, then the state vector contains a
    // subset of my data. I reconstitute the intrinsics and extrinsics here.
    // I do the frame poses later. This is a good way to do it if I have few
    // cameras. With many cameras (this will be slow)

    // WARNING: sparsify this. This is potentially a BIG thing on the stack
    double intrinsics_all[ctx->Ncameras_intrinsics][ctx->Nintrinsics];
    mrcal_pose_t camera_rt[ctx->Ncameras_extrinsics];

    mrcal_calobject_warp_t calobject_warp_local = {};
    const int i_var_calobject_warp =
        mrcal_state_index_calobject_warp(ctx->Ncameras_intrinsics, ctx->Ncameras_extrinsics,
                                         ctx->Nframes,
                                         ctx->Npoints, ctx->Npoints_fixed, ctx->Nobservations_board,
                                         ctx->problem_selections, &ctx->lensmodel);
    if(ctx->problem_selections.do_optimize_calobject_warp)
        unpack_solver_state_calobject_warp(&calobject_warp_local, &packed_state[i_var_calobject_warp]);
    else if(ctx->calobject_warp != NULL)
        calobject_warp_local = *ctx->calobject_warp;

    for(int icam_intrinsics=0;
        icam_intrinsics<ctx->Ncameras_intrinsics;
        icam_intrinsics++)
    {
        // Construct the FULL intrinsics vector, based on either the
        // optimization vector or the inputs, depending on what we're optimizing
        double* intrinsics_here  = &intrinsics_all[icam_intrinsics][0];
        double* distortions_here = &intrinsics_all[icam_intrinsics][Ncore];

        int i_var_intrinsics =
            mrcal_state_index_intrinsics(icam_intrinsics,
                                         ctx->Ncameras_intrinsics, ctx->Ncameras_extrinsics,
                                         ctx->Nframes,
                                         ctx->Npoints, ctx->Npoints_fixed, ctx->Nobservations_board,
                                         ctx->problem_selections, &ctx->lensmodel);
        if(Ncore)
        {
            if( ctx->problem_selections.do_optimize_intrinsics_core )
            {
                intrinsics_here[0] = packed_state[i_var_intrinsics++] * SCALE_INTRINSICS_FOCAL_LENGTH;
                intrinsics_here[1] = packed_state[i_var_intrinsics++] * SCALE_INTRINSICS_FOCAL_LENGTH;
                intrinsics_here[2] = packed_state[i_var_intrinsics++] * SCALE_INTRINSICS_CENTER_PIXEL;
                intrinsics_here[3] = packed_state[i_var_intrinsics++] * SCALE_INTRINSICS_CENTER_PIXEL;
            }
            else
                memcpy( intrinsics_here,
                        &ctx->intrinsics[ctx->Nintrinsics*icam_intrinsics],
                        Ncore*sizeof(double) );
        }
        if( ctx->problem_selections.do_optimize_intrinsics_distortions )
        {
            for(int i = 0; i<ctx->Nintrinsics-Ncore; i++)
                distortions_here[i] = packed_state[i_var_intrinsics++] * SCALE_DISTORTION;
        }
        else
            memcpy( distortions_here,
                    &ctx->intrinsics[ctx->Nintrinsics*icam_intrinsics + Ncore],
                    (ctx->Nintrinsics-Ncore)*sizeof(double) );
    }
    for(int icam_extrinsics=0;
        icam_extrinsics<ctx->Ncameras_extrinsics;
        icam_extrinsics++)
    {
        if( icam_extrinsics < 0 ) continue;

        const int i_var_camera_rt =
            mrcal_state_index_extrinsics(icam_extrinsics,
                                         ctx->Ncameras_intrinsics, ctx->Ncameras_extrinsics,
                                         ctx->Nframes,
                                         ctx->Npoints, ctx->Npoints_fixed, ctx->Nobservations_board,
                                         ctx->problem_selections, &ctx->lensmodel);
        if(ctx->problem_selections.do_optimize_extrinsics)
            unpack_solver_state_extrinsics_one(&camera_rt[icam_extrinsics], &packed_state[i_var_camera_rt]);
        else
            memcpy(&camera_rt[icam_extrinsics], &ctx->extrinsics_fromref[icam_extrinsics], sizeof(mrcal_pose_t));
    }

    int i_feature = 0;
    for(int i_observation_board = 0;
        i_observation_board < ctx->Nobservations_board;
        i_observation_board++)
    {
        const mrcal_observation_board_t* observation = &ctx->observations_board[i_observation_board];

        const int icam_intrinsics = observation->icam.intrinsics;
        const int icam_extrinsics = observation->icam.extrinsics;
        const int iframe          = observation->iframe;


        // Some of these are bogus if problem_selections says they're inactive
        const int i_var_frame_rt =
            mrcal_state_index_frames(iframe,
                                     ctx->Ncameras_intrinsics, ctx->Ncameras_extrinsics,
                                     ctx->Nframes,
                                     ctx->Npoints, ctx->Npoints_fixed, ctx->Nobservations_board,
                                     ctx->problem_selections, &ctx->lensmodel);

        mrcal_pose_t frame_rt;
        if(ctx->problem_selections.do_optimize_frames)
            unpack_solver_state_framert_one(&frame_rt, &packed_state[i_var_frame_rt]);
        else
            memcpy(&frame_rt, &ctx->frames_toref[iframe], sizeof(mrcal_pose_t));

        const int i_var_intrinsics =
            mrcal_state_index_intrinsics(icam_intrinsics,
                                         ctx->Ncameras_intrinsics, ctx->Ncameras_extrinsics,
                                         ctx->Nframes,
                                         ctx->Npoints, ctx->Npoints_fixed, ctx->Nobservations_board,
                                         ctx->problem_selections, &ctx->lensmodel);
        // invalid if icam_extrinsics < 0, but unused in that case
        const int i_var_camera_rt  =
            mrcal_state_index_extrinsics(icam_extrinsics,
                                         ctx->Ncameras_intrinsics, ctx->Ncameras_extrinsics,
                                         ctx->Nframes,
                                         ctx->Npoints, ctx->Npoints_fixed, ctx->Nobservations_board,
                                         ctx->problem_selections, &ctx->lensmodel);

        // these are computed in respect to the real-unit parameters,
        // NOT the unit-scale parameters used by the optimizer
        mrcal_point3_t dq_drcamera       [ctx->calibration_object_width_n*ctx->calibration_object_height_n][2];
        mrcal_point3_t dq_dtcamera       [ctx->calibration_object_width_n*ctx->calibration_object_height_n][2];
        mrcal_point3_t dq_drframe        [ctx->calibration_object_width_n*ctx->calibration_object_height_n][2];
        mrcal_point3_t dq_dtframe        [ctx->calibration_object_width_n*ctx->calibration_object_height_n][2];
        mrcal_calobject_warp_t dq_dcalobject_warp[ctx->calibration_object_width_n*ctx->calibration_object_height_n][2];
        mrcal_point2_t q_hypothesis      [ctx->calibration_object_width_n*ctx->calibration_object_height_n];
        // I get the intrinsics gradients in separate arrays, possibly sparsely.
        // All the data lives in dq_dintrinsics_pool_double[], with the other data
        // indicating the meaning of the values in the pool.
        //
        // dq_dfxy serves a special-case for a perspective core. Such models
        // are very common, and they have x = fx vx/vz + cx and y = fy vy/vz +
        // cy. So x depends on fx and NOT on fy, and similarly for y. Similar
        // for cx,cy, except we know the gradient value beforehand. I support
        // this case explicitly here. I store dx/dfx and dy/dfy; no cross terms
        int Ngradients = get_Ngradients(&ctx->lensmodel, ctx->Nintrinsics);

        double dq_dintrinsics_pool_double[ctx->calibration_object_width_n*ctx->calibration_object_height_n*Ngradients];
        int    dq_dintrinsics_pool_int   [ctx->calibration_object_width_n*ctx->calibration_object_height_n];
        double* dq_dfxy = NULL;
        double* dq_dintrinsics_nocore = NULL;
        gradient_sparse_meta_t gradient_sparse_meta = {};

        int splined_intrinsics_grad_irun = 0;

        project(q_hypothesis,

                ctx->problem_selections.do_optimize_intrinsics_core || ctx->problem_selections.do_optimize_intrinsics_distortions ?
                  dq_dintrinsics_pool_double : NULL,
                ctx->problem_selections.do_optimize_intrinsics_core || ctx->problem_selections.do_optimize_intrinsics_distortions ?
                  dq_dintrinsics_pool_int : NULL,
                &dq_dfxy, &dq_dintrinsics_nocore, &gradient_sparse_meta,

                ctx->problem_selections.do_optimize_extrinsics ?
                (mrcal_point3_t*)dq_drcamera : NULL,
                ctx->problem_selections.do_optimize_extrinsics ?
                (mrcal_point3_t*)dq_dtcamera : NULL,
                ctx->problem_selections.do_optimize_frames ?
                (mrcal_point3_t*)dq_drframe : NULL,
                ctx->problem_selections.do_optimize_frames ?
                (mrcal_point3_t*)dq_dtframe : NULL,
                ctx->problem_selections.do_optimize_calobject_warp ?
                (mrcal_calobject_warp_t*)dq_dcalobject_warp : NULL,

                // input
                intrinsics_all[icam_intrinsics],
                &camera_rt[icam_extrinsics], &frame_rt,
                ctx->calobject_warp == NULL ? NULL : &calobject_warp_local,
                icam_extrinsics < 0,
                &ctx->lensmodel, &ctx->precomputed,
                ctx->calibration_object_spacing,
                ctx->calibration_object_width_n,
                ctx->calibration_object_height_n);

        for(int i_pt=0;
            i_pt < ctx->calibration_object_width_n*ctx->calibration_object_height_n;
            i_pt++, i_feature++)
        {
            const mrcal_point3_t* qx_qy_w__observed = &ctx->observations_board_pool[i_feature];
            double weight = qx_qy_w__observed->z;

            if(weight >= 0.0)
            {
                // I have my two measurements (dx, dy). I propagate their
                // gradient and store them
                for( int i_xy=0; i_xy<2; i_xy++ )
                {
                    const double err = (q_hypothesis[i_pt].xy[i_xy] - qx_qy_w__observed->xyz[i_xy]) * weight;

                    if( ctx->reportFitMsg )
                    {
                        MSG("%s: obs/frame/cam_i/cam_e/dot: %d %d %d %d %d err: %g",
                            ctx->reportFitMsg,
                            i_observation_board, iframe, icam_intrinsics, icam_extrinsics, i_pt, err);
                        continue;
                    }

                    if(Jt) Jrowptr[iMeasurement] = iJacobian;
                    x[iMeasurement] = err;
                    norm2_error += err*err;

                    if( ctx->problem_selections.do_optimize_intrinsics_core )
                    {
                        // fx,fy. x depends on fx only. y depends on fy only
                        STORE_JACOBIAN( i_var_intrinsics + i_xy,
                                        dq_dfxy[i_pt*2 + i_xy] *
                                        weight * SCALE_INTRINSICS_FOCAL_LENGTH );

                        // cx,cy. The gradients here are known to be 1. And x depends on cx only. And y depends on cy only
                        STORE_JACOBIAN( i_var_intrinsics + i_xy+2,
                                        weight * SCALE_INTRINSICS_CENTER_PIXEL );
                    }

                    if( ctx->problem_selections.do_optimize_intrinsics_distortions )
                    {
                        if(gradient_sparse_meta.pool != NULL)
                        {
                            // u = stereographic(p)
                            // q = (u + deltau(u)) * f + c
                            //
                            // Intrinsics:
                            //   dq/diii = f ddeltau/diii
                            //
                            // ddeltau/diii = flatten(ABCDx[0..3] * ABCDy[0..3])
                            const int ivar0 = dq_dintrinsics_pool_int[splined_intrinsics_grad_irun] -
                                ( ctx->problem_selections.do_optimize_intrinsics_core ? 0 : 4 );

                            const int     len   = gradient_sparse_meta.run_side_length;
                            const double* ABCDx = &gradient_sparse_meta.pool[len*2*splined_intrinsics_grad_irun + 0];
                            const double* ABCDy = &gradient_sparse_meta.pool[len*2*splined_intrinsics_grad_irun + len];

                            const int ivar_stridey = gradient_sparse_meta.ivar_stridey;
                            const double* fxy = &intrinsics_all[icam_intrinsics][0];

                            for(int iy=0; iy<len; iy++)
                                for(int ix=0; ix<len; ix++)
                                    STORE_JACOBIAN( i_var_intrinsics + ivar0 + iy*ivar_stridey + ix*2 + i_xy,
                                                    ABCDx[ix]*ABCDy[iy]*fxy[i_xy] *
                                                    weight * SCALE_DISTORTION );
                        }
                        else
                        {
                            for(int i=0; i<ctx->Nintrinsics-Ncore; i++)
                                STORE_JACOBIAN( i_var_intrinsics+Ncore_state + i,
                                                dq_dintrinsics_nocore[i_pt*2*(ctx->Nintrinsics-Ncore) +
                                                                       i_xy*(ctx->Nintrinsics-Ncore) +
                                                                       i] *
                                                weight * SCALE_DISTORTION );
                        }
                    }

                    if( ctx->problem_selections.do_optimize_extrinsics )
                        if( icam_extrinsics >= 0 )
                        {
                            STORE_JACOBIAN3( i_var_camera_rt + 0,
                                             dq_drcamera[i_pt][i_xy].xyz[0] *
                                             weight * SCALE_ROTATION_CAMERA,
                                             dq_drcamera[i_pt][i_xy].xyz[1] *
                                             weight * SCALE_ROTATION_CAMERA,
                                             dq_drcamera[i_pt][i_xy].xyz[2] *
                                             weight * SCALE_ROTATION_CAMERA);
                            STORE_JACOBIAN3( i_var_camera_rt + 3,
                                             dq_dtcamera[i_pt][i_xy].xyz[0] *
                                             weight * SCALE_TRANSLATION_CAMERA,
                                             dq_dtcamera[i_pt][i_xy].xyz[1] *
                                             weight * SCALE_TRANSLATION_CAMERA,
                                             dq_dtcamera[i_pt][i_xy].xyz[2] *
                                             weight * SCALE_TRANSLATION_CAMERA);
                        }

                    if( ctx->problem_selections.do_optimize_frames )
                    {
                        STORE_JACOBIAN3( i_var_frame_rt + 0,
                                         dq_drframe[i_pt][i_xy].xyz[0] *
                                         weight * SCALE_ROTATION_FRAME,
                                         dq_drframe[i_pt][i_xy].xyz[1] *
                                         weight * SCALE_ROTATION_FRAME,
                                         dq_drframe[i_pt][i_xy].xyz[2] *
                                         weight * SCALE_ROTATION_FRAME);
                        STORE_JACOBIAN3( i_var_frame_rt + 3,
                                         dq_dtframe[i_pt][i_xy].xyz[0] *
                                         weight * SCALE_TRANSLATION_FRAME,
                                         dq_dtframe[i_pt][i_xy].xyz[1] *
                                         weight * SCALE_TRANSLATION_FRAME,
                                         dq_dtframe[i_pt][i_xy].xyz[2] *
                                         weight * SCALE_TRANSLATION_FRAME);
                    }

                    if( ctx->problem_selections.do_optimize_calobject_warp )
                    {
                        static_assert(offsetof(mrcal_calobject_warp_t,cx) == 0,
                                      "Here I assume that cx,cy lead mrcal_calobject_warp_t");
                        static_assert(offsetof(mrcal_calobject_warp_t,cy) == 1*sizeof(double),
                                      "Here I assume that cx,cy lead mrcal_calobject_warp_t");
                        STORE_JACOBIAN_N( i_var_calobject_warp,
                                          dq_dcalobject_warp[i_pt][i_xy].values,
                                          weight * SCALE_CALOBJECT_WARP_CX,
                                          2);
                        STORE_JACOBIAN_N( i_var_calobject_warp+2,
                                          &dq_dcalobject_warp[i_pt][i_xy].values[2],
                                          weight * SCALE_CALOBJECT_WARP,
                                          MRCAL_NSTATE_CALOBJECT_WARP-2);
                    }

                    iMeasurement++;
                }
            }
            else
            {
                // Outlier.

                // This is arbitrary. I'm skipping this observation, so I don't
                // touch the projection results, and I set the measurement and
                // all its gradients to 0. I need to have SOME dependency on the
                // frame parameters to ensure a full-rank Hessian, so if we're
                // skipping all observations for this frame the system will
                // become singular. I don't currently handle this. libdogleg
                // will complain loudly, and add small diagonal L2
                // regularization terms
                for( int i_xy=0; i_xy<2; i_xy++ )
                {
                    const double err = 0.0;

                    if( ctx->reportFitMsg )
                    {
                        MSG( "%s: obs/frame/cam_i/cam_e/dot: %d %d %d %d %d err: %g",
                             ctx->reportFitMsg,
                             i_observation_board, iframe, icam_intrinsics, icam_extrinsics, i_pt, err);
                        continue;
                    }

                    if(Jt) Jrowptr[iMeasurement] = iJacobian;
                    x[iMeasurement] = err;
                    norm2_error += err*err;

                    if( ctx->problem_selections.do_optimize_intrinsics_core )
                    {
                        STORE_JACOBIAN( i_var_intrinsics + i_xy,   0.0 );
                        STORE_JACOBIAN( i_var_intrinsics + i_xy+2, 0.0 );
                    }

                    if( ctx->problem_selections.do_optimize_intrinsics_distortions )
                    {
                        if(gradient_sparse_meta.pool != NULL)
                        {
                            const int ivar0 = dq_dintrinsics_pool_int[splined_intrinsics_grad_irun] -
                                ( ctx->problem_selections.do_optimize_intrinsics_core ? 0 : 4 );
                            const int len          = gradient_sparse_meta.run_side_length;
                            const int ivar_stridey = gradient_sparse_meta.ivar_stridey;

                            for(int iy=0; iy<len; iy++)
                                for(int ix=0; ix<len; ix++)
                                    STORE_JACOBIAN( i_var_intrinsics + ivar0 + iy*ivar_stridey + ix*2 + i_xy, 0.0 );
                        }
                        else
                        {
                            for(int i=0; i<ctx->Nintrinsics-Ncore; i++)
                                STORE_JACOBIAN( i_var_intrinsics+Ncore_state + i, 0.0 );
                        }
                    }

                    if( ctx->problem_selections.do_optimize_extrinsics )
                        if( icam_extrinsics >= 0 )
                        {
                            STORE_JACOBIAN3( i_var_camera_rt + 0, 0.0, 0.0, 0.0);
                            STORE_JACOBIAN3( i_var_camera_rt + 3, 0.0, 0.0, 0.0);
                        }

                    if( ctx->problem_selections.do_optimize_frames )
                    {
                        // Arbitrary differences between the dimensions to keep
                        // my Hessian non-singular. This is 100% arbitrary. I'm
                        // skipping these measurements so these variables
                        // actually don't affect the computation at all
                        STORE_JACOBIAN3( i_var_frame_rt + 0, 0,0,0);
                        STORE_JACOBIAN3( i_var_frame_rt + 3, 0,0,0);
                    }

                    if( ctx->problem_selections.do_optimize_calobject_warp )
                        STORE_JACOBIAN_N( i_var_calobject_warp,
                                          (double*)NULL, 0.0,
                                          MRCAL_NSTATE_CALOBJECT_WARP);

                    iMeasurement++;
                }
            }
            if(gradient_sparse_meta.pool != NULL)
                splined_intrinsics_grad_irun++;
        }
    }

    // Handle all the point observations. This is VERY similar to the
    // board-observation loop above. Please consolidate
    for(int i_observation_point = 0;
        i_observation_point < ctx->Nobservations_point;
        i_observation_point++)
    {
        const mrcal_observation_point_t* observation = &ctx->observations_point[i_observation_point];

        const int icam_intrinsics = observation->icam.intrinsics;
        const int icam_extrinsics = observation->icam.extrinsics;
        const int i_point          = observation->i_point;
        const bool use_position_from_state =
            ctx->problem_selections.do_optimize_frames &&
            i_point < ctx->Npoints - ctx->Npoints_fixed;

        const mrcal_point3_t* qx_qy_w__observed = &observation->px;
        double weight = qx_qy_w__observed->z;

        if(weight <= 0.0)
        {
            // Outlier. Cost = 0. Jacobians are 0 too, but I must preserve the
            // structure
            const int i_var_intrinsics =
                mrcal_state_index_intrinsics(icam_intrinsics,
                                             ctx->Ncameras_intrinsics, ctx->Ncameras_extrinsics,
                                             ctx->Nframes,
                                             ctx->Npoints, ctx->Npoints_fixed, ctx->Nobservations_board,
                                             ctx->problem_selections, &ctx->lensmodel);
            // invalid if icam_extrinsics < 0, but unused in that case
            const int i_var_camera_rt  =
                mrcal_state_index_extrinsics(icam_extrinsics,
                                             ctx->Ncameras_intrinsics, ctx->Ncameras_extrinsics,
                                             ctx->Nframes,
                                             ctx->Npoints, ctx->Npoints_fixed, ctx->Nobservations_board,
                                             ctx->problem_selections, &ctx->lensmodel);
            const int i_var_point      =
                mrcal_state_index_points(i_point,
                                         ctx->Ncameras_intrinsics, ctx->Ncameras_extrinsics,
                                         ctx->Nframes,
                                         ctx->Npoints, ctx->Npoints_fixed, ctx->Nobservations_board,
                                         ctx->problem_selections, &ctx->lensmodel);

            // I have my two measurements (dx, dy). I propagate their
            // gradient and store them
            for( int i_xy=0; i_xy<2; i_xy++ )
            {
                if(Jt) Jrowptr[iMeasurement] = iJacobian;
                x[iMeasurement] = 0;

                if( ctx->problem_selections.do_optimize_intrinsics_core )
                {
                    // fx,fy. x depends on fx only. y depends on fy only
                    STORE_JACOBIAN( i_var_intrinsics + i_xy, 0 );

                    // cx,cy. The gradients here are known to be 1. And x depends on cx only. And y depends on cy only
                    STORE_JACOBIAN( i_var_intrinsics + i_xy+2, 0);
                }

                if( ctx->problem_selections.do_optimize_intrinsics_distortions )
                {
                    if( (ctx->problem_selections.do_optimize_intrinsics_core || ctx->problem_selections.do_optimize_intrinsics_distortions) &&
                        ctx->lensmodel.type == MRCAL_LENSMODEL_SPLINED_STEREOGRAPHIC )
                    {
                        // sparse gradient. This is an outlier, so it doesn't
                        // matter which points I say I depend on, as long as I
                        // pick the right number, and says that j=0. I pick the
                        // control points at the start because why not
                        const mrcal_LENSMODEL_SPLINED_STEREOGRAPHIC__config_t* config =
                            &ctx->lensmodel.LENSMODEL_SPLINED_STEREOGRAPHIC__config;
                        int runlen = config->order+1;
                        for(int i=0; i<runlen*runlen; i++)
                            STORE_JACOBIAN( i_var_intrinsics+Ncore_state + i, 0);
                    }
                    else
                        for(int i=0; i<ctx->Nintrinsics-Ncore; i++)
                            STORE_JACOBIAN( i_var_intrinsics+Ncore_state + i, 0);
                }

                if(icam_extrinsics >= 0 && ctx->problem_selections.do_optimize_extrinsics )
                {
                    STORE_JACOBIAN3( i_var_camera_rt + 0, 0,0,0 );
                    STORE_JACOBIAN3( i_var_camera_rt + 3, 0,0,0 );
                }

                if( use_position_from_state )
                    STORE_JACOBIAN3( i_var_point, 0,0,0 );

                iMeasurement++;
            }

            if(Jt) Jrowptr[iMeasurement] = iJacobian;
            x[iMeasurement] = 0;
            if(icam_extrinsics >= 0 && ctx->problem_selections.do_optimize_extrinsics )
            {
                STORE_JACOBIAN3( i_var_camera_rt + 0, 0,0,0 );
                STORE_JACOBIAN3( i_var_camera_rt + 3, 0,0,0 );
            }
            if( use_position_from_state )
                STORE_JACOBIAN3( i_var_point, 0,0,0 );
            iMeasurement++;

            continue;
        }


        const int i_var_intrinsics =
            mrcal_state_index_intrinsics(icam_intrinsics,
                                         ctx->Ncameras_intrinsics, ctx->Ncameras_extrinsics,
                                         ctx->Nframes,
                                         ctx->Npoints, ctx->Npoints_fixed, ctx->Nobservations_board,
                                         ctx->problem_selections, &ctx->lensmodel);
        // invalid if icam_extrinsics < 0, but unused in that case
        const int i_var_camera_rt  =
            mrcal_state_index_extrinsics(icam_extrinsics,
                                         ctx->Ncameras_intrinsics, ctx->Ncameras_extrinsics,
                                         ctx->Nframes,
                                         ctx->Npoints, ctx->Npoints_fixed, ctx->Nobservations_board,
                                         ctx->problem_selections, &ctx->lensmodel);
        const int i_var_point      =
            mrcal_state_index_points(i_point,
                                     ctx->Ncameras_intrinsics, ctx->Ncameras_extrinsics,
                                     ctx->Nframes,
                                     ctx->Npoints, ctx->Npoints_fixed, ctx->Nobservations_board,
                                     ctx->problem_selections, &ctx->lensmodel);
        mrcal_point3_t point_ref;
        if(use_position_from_state)
            unpack_solver_state_point_one(&point_ref, &packed_state[i_var_point]);
        else
            point_ref = ctx->points[i_point];

        int Ngradients = get_Ngradients(&ctx->lensmodel, ctx->Nintrinsics);

        // WARNING: "compute size(dq_dintrinsics_pool_double) correctly and maybe bounds-check"
        double dq_dintrinsics_pool_double[Ngradients];
        // used for LENSMODEL_SPLINED_STEREOGRAPHIC only, but getting rid of
        // this in other cases isn't worth the trouble
        int    dq_dintrinsics_pool_int   [1];
        double* dq_dfxy                             = NULL;
        double* dq_dintrinsics_nocore               = NULL;
        gradient_sparse_meta_t gradient_sparse_meta = {};

        mrcal_point3_t dq_drcamera[2];
        mrcal_point3_t dq_dtcamera[2];
        mrcal_point3_t dq_dpoint  [2];

        // The array reference [-3] is intended, but the compiler throws a
        // warning. I silence it here
#pragma GCC diagnostic push
#pragma GCC diagnostic ignored "-Warray-bounds"
        mrcal_point2_t q_hypothesis;
        project(&q_hypothesis,

                ctx->problem_selections.do_optimize_intrinsics_core || ctx->problem_selections.do_optimize_intrinsics_distortions ?
                dq_dintrinsics_pool_double : NULL,
                ctx->problem_selections.do_optimize_intrinsics_core || ctx->problem_selections.do_optimize_intrinsics_distortions ?
                dq_dintrinsics_pool_int : NULL,
                &dq_dfxy, &dq_dintrinsics_nocore, &gradient_sparse_meta,

                ctx->problem_selections.do_optimize_extrinsics ?
                dq_drcamera : NULL,
                ctx->problem_selections.do_optimize_extrinsics ?
                dq_dtcamera : NULL,
                NULL, // frame rotation. I only have a point position
                use_position_from_state ? dq_dpoint : NULL,
                NULL,

                // input
                intrinsics_all[icam_intrinsics],
                &camera_rt[icam_extrinsics],

                // I only have the point position, so the 'rt' memory
                // points 3 back. The fake "r" here will not be
                // referenced
                (mrcal_pose_t*)(&point_ref.xyz[-3]),
                NULL,

                icam_extrinsics < 0,
                &ctx->lensmodel, &ctx->precomputed,
                0,0,0);
#pragma GCC diagnostic pop

        // I have my two measurements (dx, dy). I propagate their
        // gradient and store them
        for( int i_xy=0; i_xy<2; i_xy++ )
        {
            const double err = (q_hypothesis.xy[i_xy] - qx_qy_w__observed->xyz[i_xy])*weight;

            if(Jt) Jrowptr[iMeasurement] = iJacobian;
            x[iMeasurement] = err;
            norm2_error += err*err;

            if( ctx->problem_selections.do_optimize_intrinsics_core )
            {
                // fx,fy. x depends on fx only. y depends on fy only
                STORE_JACOBIAN( i_var_intrinsics + i_xy,
                                dq_dfxy[i_xy] *
                                weight * SCALE_INTRINSICS_FOCAL_LENGTH );

                // cx,cy. The gradients here are known to be 1. And x depends on cx only. And y depends on cy only
                STORE_JACOBIAN( i_var_intrinsics + i_xy+2,
                                weight * SCALE_INTRINSICS_CENTER_PIXEL );
            }

            if( ctx->problem_selections.do_optimize_intrinsics_distortions )
            {
                if(gradient_sparse_meta.pool != NULL)
                {
                    // u = stereographic(p)
                    // q = (u + deltau(u)) * f + c
                    //
                    // Intrinsics:
                    //   dq/diii = f ddeltau/diii
                    //
                    // ddeltau/diii = flatten(ABCDx[0..3] * ABCDy[0..3])
                    const int ivar0 = dq_dintrinsics_pool_int[0] -
                        ( ctx->problem_selections.do_optimize_intrinsics_core ? 0 : 4 );

                    const int     len   = gradient_sparse_meta.run_side_length;
                    const double* ABCDx = &gradient_sparse_meta.pool[0];
                    const double* ABCDy = &gradient_sparse_meta.pool[len];

                    const int ivar_stridey = gradient_sparse_meta.ivar_stridey;
                    const double* fxy = &intrinsics_all[icam_intrinsics][0];

                    for(int iy=0; iy<len; iy++)
                        for(int ix=0; ix<len; ix++)
                        {
                            STORE_JACOBIAN( i_var_intrinsics + ivar0 + iy*ivar_stridey + ix*2 + i_xy,
                                            ABCDx[ix]*ABCDy[iy]*fxy[i_xy] *
                                            weight * SCALE_DISTORTION );
                        }
                }
                else
                {
                    for(int i=0; i<ctx->Nintrinsics-Ncore; i++)
                        STORE_JACOBIAN( i_var_intrinsics+Ncore_state + i,
                                        dq_dintrinsics_nocore[i_xy*(ctx->Nintrinsics-Ncore) +
                                                               i] *
                                        weight * SCALE_DISTORTION );
                }
            }

            if( ctx->problem_selections.do_optimize_extrinsics )
                if( icam_extrinsics >= 0 )
                {
                    STORE_JACOBIAN3( i_var_camera_rt + 0,
                                     dq_drcamera[i_xy].xyz[0] *
                                     weight * SCALE_ROTATION_CAMERA,
                                     dq_drcamera[i_xy].xyz[1] *
                                     weight * SCALE_ROTATION_CAMERA,
                                     dq_drcamera[i_xy].xyz[2] *
                                     weight * SCALE_ROTATION_CAMERA);
                    STORE_JACOBIAN3( i_var_camera_rt + 3,
                                     dq_dtcamera[i_xy].xyz[0] *
                                     weight * SCALE_TRANSLATION_CAMERA,
                                     dq_dtcamera[i_xy].xyz[1] *
                                     weight * SCALE_TRANSLATION_CAMERA,
                                     dq_dtcamera[i_xy].xyz[2] *
                                     weight * SCALE_TRANSLATION_CAMERA);
                }

            if( use_position_from_state )
                STORE_JACOBIAN3( i_var_point,
                                 dq_dpoint[i_xy].xyz[0] *
                                 weight * SCALE_POSITION_POINT,
                                 dq_dpoint[i_xy].xyz[1] *
                                 weight * SCALE_POSITION_POINT,
                                 dq_dpoint[i_xy].xyz[2] *
                                 weight * SCALE_POSITION_POINT);

            iMeasurement++;
        }

        // Now the range normalization (make sure the range isn't
        // aphysically high or aphysically low). This code is copied from
        // project(). PLEASE consolidate
        void get_penalty(// out
                         double* penalty, double* dpenalty_ddistsq,

                         // in
                         // SIGNED distance. <0 means "behind the camera"
                         const double distsq)
        {
            const double maxsq = ctx->problem_constants->point_max_range*ctx->problem_constants->point_max_range;
            if(distsq > maxsq)
            {
                *penalty = weight * (distsq/maxsq - 1.0);
                *dpenalty_ddistsq = weight*(1. / maxsq);
                return;
            }

            const double minsq = ctx->problem_constants->point_min_range*ctx->problem_constants->point_min_range;
            if(distsq < minsq)
            {
                // too close OR behind the camera
                *penalty = weight*(1.0 - distsq/minsq);
                *dpenalty_ddistsq = weight*(-1. / minsq);
                return;
            }

            *penalty = *dpenalty_ddistsq = 0.0;
        }


        if(icam_extrinsics < 0)
        {
            double distsq =
                point_ref.x*point_ref.x +
                point_ref.y*point_ref.y +
                point_ref.z*point_ref.z;
            double penalty, dpenalty_ddistsq;
            if(model_supports_projection_behind_camera(&ctx->lensmodel) ||
               point_ref.z > 0.0)
                get_penalty(&penalty, &dpenalty_ddistsq, distsq);
            else
            {
                get_penalty(&penalty, &dpenalty_ddistsq, -distsq);
                dpenalty_ddistsq *= -1.;
            }

            if(Jt) Jrowptr[iMeasurement] = iJacobian;
            x[iMeasurement] = penalty;
            norm2_error += penalty*penalty;

            if( use_position_from_state )
            {
                double scale = 2.0 * dpenalty_ddistsq * SCALE_POSITION_POINT;
                STORE_JACOBIAN3( i_var_point,
                                 scale*point_ref.x,
                                 scale*point_ref.y,
                                 scale*point_ref.z );
            }

            iMeasurement++;
        }
        else
        {
            // I need to transform the point. I already computed
            // this stuff in project()...
            double Rc[3*3];
            double d_Rc_rc[9*3];

            mrcal_R_from_r(Rc,
                           d_Rc_rc,
                           camera_rt[icam_extrinsics].r.xyz);

            mrcal_point3_t pcam;
            mul_vec3_gen33t_vout(point_ref.xyz, Rc, pcam.xyz);
            add_vec(3, pcam.xyz, camera_rt[icam_extrinsics].t.xyz);

            double distsq =
                pcam.x*pcam.x +
                pcam.y*pcam.y +
                pcam.z*pcam.z;
            double penalty, dpenalty_ddistsq;
            if(model_supports_projection_behind_camera(&ctx->lensmodel) ||
               pcam.z > 0.0)
                get_penalty(&penalty, &dpenalty_ddistsq, distsq);
            else
            {
                get_penalty(&penalty, &dpenalty_ddistsq, -distsq);
                dpenalty_ddistsq *= -1.;
            }

            if(Jt) Jrowptr[iMeasurement] = iJacobian;
            x[iMeasurement] = penalty;
            norm2_error += penalty*penalty;

            if( ctx->problem_selections.do_optimize_extrinsics )
            {
                // pcam.x       = Rc[row0]*point*SCALE + tc
                // d(pcam.x)/dr = d(Rc[row0])/drc*point*SCALE
                // d(Rc[row0])/drc is 3x3 matrix at &d_Rc_rc[0]
                double d_ptcamx_dr[3];
                double d_ptcamy_dr[3];
                double d_ptcamz_dr[3];
                mul_vec3_gen33_vout( point_ref.xyz, &d_Rc_rc[9*0], d_ptcamx_dr );
                mul_vec3_gen33_vout( point_ref.xyz, &d_Rc_rc[9*1], d_ptcamy_dr );
                mul_vec3_gen33_vout( point_ref.xyz, &d_Rc_rc[9*2], d_ptcamz_dr );

                STORE_JACOBIAN3( i_var_camera_rt + 0,
                                 SCALE_ROTATION_CAMERA*
                                 2.0*dpenalty_ddistsq*( pcam.x*d_ptcamx_dr[0] +
                                                        pcam.y*d_ptcamy_dr[0] +
                                                        pcam.z*d_ptcamz_dr[0] ),
                                 SCALE_ROTATION_CAMERA*
                                 2.0*dpenalty_ddistsq*( pcam.x*d_ptcamx_dr[1] +
                                                        pcam.y*d_ptcamy_dr[1] +
                                                        pcam.z*d_ptcamz_dr[1] ),
                                 SCALE_ROTATION_CAMERA*
                                 2.0*dpenalty_ddistsq*( pcam.x*d_ptcamx_dr[2] +
                                                        pcam.y*d_ptcamy_dr[2] +
                                                        pcam.z*d_ptcamz_dr[2] ) );
                STORE_JACOBIAN3( i_var_camera_rt + 3,
                                 SCALE_TRANSLATION_CAMERA*
                                 2.0*dpenalty_ddistsq*pcam.x,
                                 SCALE_TRANSLATION_CAMERA*
                                 2.0*dpenalty_ddistsq*pcam.y,
                                 SCALE_TRANSLATION_CAMERA*
                                 2.0*dpenalty_ddistsq*pcam.z );
            }

            if( use_position_from_state )
                STORE_JACOBIAN3( i_var_point,
                                 SCALE_POSITION_POINT*
                                 2.0*dpenalty_ddistsq*(pcam.x*Rc[0] + pcam.y*Rc[3] + pcam.z*Rc[6]),
                                 SCALE_POSITION_POINT*
                                 2.0*dpenalty_ddistsq*(pcam.x*Rc[1] + pcam.y*Rc[4] + pcam.z*Rc[7]),
                                 SCALE_POSITION_POINT*
                                 2.0*dpenalty_ddistsq*(pcam.x*Rc[2] + pcam.y*Rc[5] + pcam.z*Rc[8]) );
            iMeasurement++;
        }
    }


    ///////////////// Regularization
    if(ctx->problem_selections.do_apply_regularization &&
       (ctx->problem_selections.do_optimize_intrinsics_distortions ||
        ctx->problem_selections.do_optimize_intrinsics_core        ||
        ctx->problem_selections.do_optimize_calobject_warp))
    {
        const bool dump_regularizaton_details = false;

        // I want the total regularization cost to be low relative to the
        // other contributions to the cost. And I want each set of
        // regularization terms to weigh roughly the same. Let's say I want
        // regularization to account for ~ .5% of the other error
        // contributions:
        //
        //   Nregularization_types = 3;
        //   Nmeasurements_rest*normal_pixel_error_sq * 0.005/Nregularization_types =
        //   Nmeasurements_regularization_distortion *normal_regularization_distortion_error_sq  =
        //   Nmeasurements_regularization_centerpixel*normal_regularization_centerpixel_error_sq =
        //   Nmeasurements_regularization_calobject_warp *normal_regularization_calobject_warp_error_sq
        //
        //   normal_regularization_distortion_error_sq     = (scale*normal_centerpixel_offset   )^2
        //   normal_regularization_centerpixel_error_sq    = (scale*normal_distortion_value     )^2
        //   normal_regularization_calobject_warp_error_sq = (scale*normal_calobject_warp_value )^2
        //
        // Regularization introduces a bias to the solution. The
        // test-projection-uncertainty test measures it, and barfs if it is too
        // high. The constants should be adjusted if that test fails.
        const int Nregularization_types = 3;

        int Nmeasurements_regularization_distortion  = 0;
        if(ctx->problem_selections.do_optimize_intrinsics_distortions)
            Nmeasurements_regularization_distortion =
                ctx->Ncameras_intrinsics*(ctx->Nintrinsics-Ncore);

        int Nmeasurements_regularization_centerpixel = 0;
        if(ctx->problem_selections.do_optimize_intrinsics_core)
            Nmeasurements_regularization_centerpixel =
                ctx->Ncameras_intrinsics*2;

        int Nmeasurements_regularization_calobject_warp = 0;
        if(ctx->problem_selections.do_optimize_calobject_warp)
            Nmeasurements_regularization_calobject_warp =
                MRCAL_NSTATE_CALOBJECT_WARP;

        int Nmeasurements_nonregularization =
            ctx->Nmeasurements -
            (Nmeasurements_regularization_distortion +
             Nmeasurements_regularization_centerpixel+
             Nmeasurements_regularization_calobject_warp);

        double normal_pixel_error = 1.0;
        double expected_total_pixel_error_sq =
            (double)Nmeasurements_nonregularization *
            normal_pixel_error *
            normal_pixel_error;
        if(dump_regularizaton_details)
            MSG("expected_total_pixel_error_sq: %f", expected_total_pixel_error_sq);

        double scale_regularization_distortion     = 0.0;
        double scale_regularization_centerpixel    = 0.0;
        double scale_regularization_calobject_warp = 0.0;

        // compute scales
        {
            if(ctx->problem_selections.do_optimize_intrinsics_distortions)
            {
                // I need to control this better, but this is sufficient for
                // now. I need 2.0e-1 for splined models to effectively
                // eliminate the curl in the splined model vector field. For
                // other models I use 2.0 because that's what I had for a long
                // time, and I don't want to change it to not break anything
                double normal_distortion_value =
                    ctx->lensmodel.type == MRCAL_LENSMODEL_SPLINED_STEREOGRAPHIC ?
                    2.0e-1 :
                    2.0;

                double expected_regularization_distortion_error_sq_noscale =
                    (double)Nmeasurements_regularization_distortion *
                    normal_distortion_value *
                    normal_distortion_value;

                double scale_sq =
                    expected_total_pixel_error_sq * 0.005/(double)Nregularization_types / expected_regularization_distortion_error_sq_noscale;

                if(dump_regularizaton_details)
                    MSG("expected_regularization_distortion_error_sq: %f", expected_regularization_distortion_error_sq_noscale*scale_sq);

                scale_regularization_distortion = sqrt(scale_sq);
            }

            if(modelHasCore_fxfycxcy(&ctx->lensmodel) &&
               ctx->problem_selections.do_optimize_intrinsics_core)
            {
                double normal_centerpixel_offset = 500.0;

                double expected_regularization_centerpixel_error_sq_noscale =
                    (double)Nmeasurements_regularization_centerpixel *
                    normal_centerpixel_offset *
                    normal_centerpixel_offset;

                double scale_sq =
                    expected_total_pixel_error_sq * 0.005/(double)Nregularization_types / expected_regularization_centerpixel_error_sq_noscale;

                if(dump_regularizaton_details)
                    MSG("expected_regularization_centerpixel_error_sq: %f", expected_regularization_centerpixel_error_sq_noscale*scale_sq);

                scale_regularization_centerpixel = sqrt(scale_sq);
            }

            if(ctx->problem_selections.do_optimize_calobject_warp)
            {
                // Each err will be x/SCALE_CALOBJECT_WARP
                double normal_calobject_warp_value = 1.0e1;

                double expected_regularization_calobject_warp_error_sq_noscale =
                    (double)Nmeasurements_regularization_calobject_warp*
                    normal_calobject_warp_value*
                    normal_calobject_warp_value;

                double scale_sq =
                    expected_total_pixel_error_sq * 0.005/(double)Nregularization_types / expected_regularization_calobject_warp_error_sq_noscale;

                if(dump_regularizaton_details)
                    MSG("expected_regularization_calobject_warp_error_sq: %f", expected_regularization_calobject_warp_error_sq_noscale*scale_sq);

                scale_regularization_calobject_warp = sqrt(scale_sq);
            }
        }

        // compute and store regularization terms
        {
            if( ctx->problem_selections.do_optimize_intrinsics_distortions )
                for(int icam_intrinsics=0; icam_intrinsics<ctx->Ncameras_intrinsics; icam_intrinsics++)
                {
                    const int i_var_intrinsics =
                        mrcal_state_index_intrinsics(icam_intrinsics,
                                                     ctx->Ncameras_intrinsics, ctx->Ncameras_extrinsics,
                                                     ctx->Nframes,
                                                     ctx->Npoints, ctx->Npoints_fixed, ctx->Nobservations_board,
                                                     ctx->problem_selections, &ctx->lensmodel);

                    if(ctx->lensmodel.type == MRCAL_LENSMODEL_SPLINED_STEREOGRAPHIC)
                    {
                        // Splined model regularization. I do directional L2
                        // regularization. At each knot I penalize contributions in
                        // the tangential direction much more than in the radial
                        // direction. Otherwise noise in the data produces lots of
                        // curl in the vector field. This isn't wrong, but it's much
                        // nicer if "right" in the camera coordinate system
                        // corresponds to "right" in pixel space
                        const int Nx = ctx->lensmodel.LENSMODEL_SPLINED_STEREOGRAPHIC__config.Nx;
                        const int Ny = ctx->lensmodel.LENSMODEL_SPLINED_STEREOGRAPHIC__config.Ny;

                        for(int iy=0; iy<Ny; iy++)
                            for(int ix=0; ix<Nx; ix++)
                            {
                                double scale = scale_regularization_distortion;

                                int ivar = 2*( iy*Nx + ix );
                                const double deltauxy[] =
                                    { intrinsics_all[icam_intrinsics][Ncore + ivar + 0],
                                      intrinsics_all[icam_intrinsics][Ncore + ivar + 1] };

#warning "Precompute uxy. This is lots of unnecessary computation in the inner loop"
                                double uxy[] = { (double)(2*ix - Nx + 1),
                                                 (double)(2*iy - Ny + 1) };
                                bool anisotropic = true;
                                if(2*ix == Nx - 1 &&
                                   2*iy == Ny - 1 )
                                {
                                    uxy[0] = 1.0;
                                    anisotropic = false;
                                }
                                else
                                {
                                    double h = hypot(uxy[0],uxy[1]);
                                    uxy[0] /= h;
                                    uxy[1] /= h;
                                }

                                double err;

                                // I penalize radial corrections
                                if(Jt) Jrowptr[iMeasurement] = iJacobian;
                                err              = scale*(deltauxy[0]*uxy[0] +
                                                          deltauxy[1]*uxy[1]);
                                x[iMeasurement]  = err;
                                norm2_error     += err*err;
                                STORE_JACOBIAN( i_var_intrinsics + Ncore_state + ivar + 0,
                                                scale * uxy[0] * SCALE_DISTORTION );
                                STORE_JACOBIAN( i_var_intrinsics + Ncore_state + ivar + 1,
                                                scale * uxy[1] * SCALE_DISTORTION );
                                iMeasurement++;

                                // I REALLY penalize tangential corrections
                                if(anisotropic) scale *= 10.;
                                if(Jt) Jrowptr[iMeasurement] = iJacobian;
                                err              = scale*(deltauxy[0]*uxy[1] - deltauxy[1]*uxy[0]);
                                x[iMeasurement]  = err;
                                norm2_error     += err*err;
                                STORE_JACOBIAN( i_var_intrinsics + Ncore_state + ivar + 0,
                                                scale * uxy[1] * SCALE_DISTORTION );
                                STORE_JACOBIAN( i_var_intrinsics + Ncore_state + ivar + 1,
                                                -scale * uxy[0] * SCALE_DISTORTION );
                                iMeasurement++;
                            }
                    }
                    else
                    {
                        for(int j=0; j<ctx->Nintrinsics-Ncore; j++)
                        {
                            // This maybe should live elsewhere, but I put it here
                            // for now. Various distortion coefficients have
                            // different meanings, and should be regularized in
                            // different ways. Specific logic follows
                            double scale = scale_regularization_distortion;

                            if( MRCAL_LENSMODEL_IS_OPENCV(ctx->lensmodel.type) &&
                                ctx->lensmodel.type >= MRCAL_LENSMODEL_OPENCV8 &&
                                5 <= j && j <= 7 )
                            {
                                // The radial distortion in opencv is x_distorted =
                                // x*scale where r2 = norm2(xy - xyc) and
                                //
                                // scale = (1 + k0 r2 + k1 r4 + k4 r6)/(1 + k5 r2 + k6 r4 + k7 r6)
                                //
                                // Note that k2,k3 are tangential (NOT radial)
                                // distortion components. Note that the r6 factor in
                                // the numerator is only present for
                                // >=MRCAL_LENSMODEL_OPENCV5. Note that the denominator
                                // is only present for >= MRCAL_LENSMODEL_OPENCV8. The
                                // danger with a rational model is that it's
                                // possible to get into a situation where scale ~
                                // 0/0 ~ 1. This would have very poorly behaved
                                // derivatives. If all the rational coefficients are
                                // ~0, then the denominator is always ~1, and this
                                // problematic case can't happen. I favor that by
                                // regularizing the coefficients in the denominator
                                // more strongly
                                scale *= 5.;
                            }

                            if(Jt) Jrowptr[iMeasurement] = iJacobian;
                            double err       = scale*intrinsics_all[icam_intrinsics][j+Ncore];
                            x[iMeasurement]  = err;
                            norm2_error     += err*err;

                            STORE_JACOBIAN( i_var_intrinsics + Ncore_state + j,
                                            scale * SCALE_DISTORTION );

                            iMeasurement++;
                            if(dump_regularizaton_details)
                                MSG("regularization distortion: %g; norm2: %g", err, err*err);

                        }
                    }
                }

            if( modelHasCore_fxfycxcy(&ctx->lensmodel) &&
                ctx->problem_selections.do_optimize_intrinsics_core )
                for(int icam_intrinsics=0; icam_intrinsics<ctx->Ncameras_intrinsics; icam_intrinsics++)
                {
                    const int i_var_intrinsics =
                        mrcal_state_index_intrinsics(icam_intrinsics,
                                                     ctx->Ncameras_intrinsics, ctx->Ncameras_extrinsics,
                                                     ctx->Nframes,
                                                     ctx->Npoints, ctx->Npoints_fixed, ctx->Nobservations_board,
                                                     ctx->problem_selections, &ctx->lensmodel);

                    // And another regularization term: optical center should be
                    // near the middle. This breaks the symmetry between moving the
                    // center pixel coords and pitching/yawing the camera.
                    double cx_target = 0.5 * (double)(ctx->imagersizes[icam_intrinsics*2 + 0] - 1);
                    double cy_target = 0.5 * (double)(ctx->imagersizes[icam_intrinsics*2 + 1] - 1);

                    double err;

                    if(Jt) Jrowptr[iMeasurement] = iJacobian;
                    err = scale_regularization_centerpixel *
                        (intrinsics_all[icam_intrinsics][2] - cx_target);
                    x[iMeasurement]  = err;
                    norm2_error     += err*err;
                    STORE_JACOBIAN( i_var_intrinsics + 2,
                                    scale_regularization_centerpixel * SCALE_INTRINSICS_CENTER_PIXEL );
                    iMeasurement++;
                    if(dump_regularizaton_details)
                        MSG("regularization center pixel off-center: %g; norm2: %g", err, err*err);

                    if(Jt) Jrowptr[iMeasurement] = iJacobian;
                    err = scale_regularization_centerpixel *
                        (intrinsics_all[icam_intrinsics][3] - cy_target);
                    x[iMeasurement]  = err;
                    norm2_error     += err*err;
                    STORE_JACOBIAN( i_var_intrinsics + 3,
                                    scale_regularization_centerpixel * SCALE_INTRINSICS_CENTER_PIXEL );
                    iMeasurement++;
                    if(dump_regularizaton_details)
                        MSG("regularization center pixel off-center: %g; norm2: %g", err, err*err);
                }

            if( ctx->problem_selections.do_optimize_calobject_warp )
            {
                static_assert(offsetof(mrcal_calobject_warp_t,cx) == 0,
                              "Here I assume that cx,cy lead mrcal_calobject_warp_t");
                static_assert(offsetof(mrcal_calobject_warp_t,cy) == 1*sizeof(double),
                              "Here I assume that cx,cy lead mrcal_calobject_warp_t");
                for(int i=0; i<2; i++)
                {
                    double err;

                    if(Jt) Jrowptr[iMeasurement] = iJacobian;
                    err = scale_regularization_calobject_warp * calobject_warp_local.values[i] / SCALE_CALOBJECT_WARP_CX;
                    x[iMeasurement]  = err;
                    norm2_error     += err*err;
                    STORE_JACOBIAN( i_var_calobject_warp + i,
                                    scale_regularization_calobject_warp);
                    iMeasurement++;
                    if(dump_regularizaton_details)
                        MSG("regularization calobject_warp: %g; norm2: %g", err, err*err);
                }
                for(int i=2; i<MRCAL_NSTATE_CALOBJECT_WARP; i++)
                {
                    double err;

                    if(Jt) Jrowptr[iMeasurement] = iJacobian;
                    err = scale_regularization_calobject_warp * calobject_warp_local.values[i] / SCALE_CALOBJECT_WARP;
                    x[iMeasurement]  = err;
                    norm2_error     += err*err;
                    STORE_JACOBIAN( i_var_calobject_warp + i,
                                    scale_regularization_calobject_warp );
                    iMeasurement++;
                    if(dump_regularizaton_details)
                        MSG("regularization calobject_warp: %g; norm2: %g", err, err*err);
                }
            }
        }
    }


    // required to indicate the end of the jacobian matrix
    if( !ctx->reportFitMsg )
    {
        if(Jt) Jrowptr[iMeasurement] = iJacobian;
        if(iMeasurement != ctx->Nmeasurements)
        {
            MSG("Assertion (iMeasurement == ctx->Nmeasurements) failed: (%d != %d)",
                iMeasurement, ctx->Nmeasurements);
            assert(0);
        }
        if(iJacobian    != ctx->N_j_nonzero  )
        {
            MSG("Assertion (iJacobian    == ctx->N_j_nonzero  ) failed: (%d != %d)",
                iJacobian, ctx->N_j_nonzero);
            assert(0);
        }

        // MSG_IF_VERBOSE("RMS: %g", sqrt(norm2_error / ((double)ctx>Nmeasurements / 2.0)));
    }
}

bool mrcal_optimizer_callback(// out

                             // These output pointers may NOT be NULL, unlike
                             // their analogues in mrcal_optimize()

                             // Shape (Nstate,)
                             double* p_packed,
                             // used only to confirm that the user passed-in the buffer they
                             // should have passed-in. The size must match exactly
                             int buffer_size_p_packed,

                             // Shape (Nmeasurements,)
                             double* x,
                             // used only to confirm that the user passed-in the buffer they
                             // should have passed-in. The size must match exactly
                             int buffer_size_x,

                             // output Jacobian. May be NULL if we don't need
                             // it. This is the unitless Jacobian, used by the
                             // internal optimization routines
                             cholmod_sparse* Jt,


                             // in

                             // intrinsics is a concatenation of the intrinsics core
                             // and the distortion params. The specific distortion
                             // parameters may vary, depending on lensmodel, so
                             // this is a variable-length structure
                             const double*             intrinsics,         // Ncameras_intrinsics * NlensParams
                             const mrcal_pose_t*       extrinsics_fromref, // Ncameras_extrinsics of these. Transform FROM the reference frame
                             const mrcal_pose_t*       frames_toref,       // Nframes of these.    Transform TO the reference frame
                             const mrcal_point3_t*     points,             // Npoints of these.    In the reference frame
                             const mrcal_calobject_warp_t* calobject_warp, // 1 of these. May be NULL if !problem_selections.do_optimize_calobject_warp

                             int Ncameras_intrinsics, int Ncameras_extrinsics, int Nframes,
                             int Npoints, int Npoints_fixed, // at the end of points[]

                             const mrcal_observation_board_t* observations_board,
                             const mrcal_observation_point_t* observations_point,
                             int Nobservations_board,
                             int Nobservations_point,

                             // All the board pixel observations, in order. .x,
                             // .y are the pixel observations .z is the weight
                             // of the observation. Most of the weights are
                             // expected to be 1.0. Less precise observations
                             // have lower weights.
                             //
                             // z<0 indicates that this is an outlier
                             const mrcal_point3_t* observations_board_pool,

                             const mrcal_lensmodel_t* lensmodel,
                             const int* imagersizes, // Ncameras_intrinsics*2 of these

                             mrcal_problem_selections_t       problem_selections,
                             const mrcal_problem_constants_t* problem_constants,

                             double calibration_object_spacing,
                             int calibration_object_width_n,
                             int calibration_object_height_n,
                             bool verbose)
{
    bool result = false;

    if(!modelHasCore_fxfycxcy(lensmodel))
        problem_selections.do_optimize_intrinsics_core = false;

    if(!problem_selections.do_optimize_intrinsics_core        &&
       !problem_selections.do_optimize_intrinsics_distortions &&
       !problem_selections.do_optimize_extrinsics            &&
       !problem_selections.do_optimize_frames                &&
       !problem_selections.do_optimize_calobject_warp)
    {
        MSG("Not optimizing any of our variables!");
        goto done;
    }

    if( calobject_warp == NULL && problem_selections.do_optimize_calobject_warp )
    {
        MSG("ERROR: We're using the calibration object warp, so a value MUST be passed in.");
        goto done;
    }


    const int Nstate = mrcal_num_states(Ncameras_intrinsics, Ncameras_extrinsics,
                                        Nframes,
                                        Npoints, Npoints_fixed, Nobservations_board,
                                        problem_selections,
                                        lensmodel);
    if( buffer_size_p_packed != Nstate*(int)sizeof(double) )
    {
        MSG("The buffer passed to fill-in p_packed has the wrong size. Needed exactly %d bytes, but got %d bytes",
            Nstate*(int)sizeof(double),buffer_size_p_packed);
        goto done;
    }

    int Nmeasurements = mrcal_num_measurements(Nobservations_board,
                                               Nobservations_point,
                                               calibration_object_width_n,
                                               calibration_object_height_n,
                                               Ncameras_intrinsics, Ncameras_extrinsics,
                                               Nframes,
                                               Npoints, Npoints_fixed,
                                               problem_selections,
                                               lensmodel);
    int Nintrinsics = mrcal_lensmodel_num_params(lensmodel);
    int N_j_nonzero = _mrcal_num_j_nonzero(Nobservations_board,
                                           Nobservations_point,
                                           calibration_object_width_n,
                                           calibration_object_height_n,
                                           Ncameras_intrinsics, Ncameras_extrinsics,
                                           Nframes,
                                           Npoints, Npoints_fixed,
                                           observations_board,
                                           observations_point,
                                           problem_selections,
                                           lensmodel);

    if( buffer_size_x != Nmeasurements*(int)sizeof(double) )
    {
        MSG("The buffer passed to fill-in x has the wrong size. Needed exactly %d bytes, but got %d bytes",
            Nmeasurements*(int)sizeof(double),buffer_size_x);
        goto done;
    }

    const int Npoints_fromBoards =
        Nobservations_board *
        calibration_object_width_n*calibration_object_height_n;

    const callback_context_t ctx = {
        .intrinsics                 = intrinsics,
        .extrinsics_fromref         = extrinsics_fromref,
        .frames_toref               = frames_toref,
        .points                     = points,
        .calobject_warp             = calobject_warp,
        .Ncameras_intrinsics        = Ncameras_intrinsics,
        .Ncameras_extrinsics        = Ncameras_extrinsics,
        .Nframes                    = Nframes,
        .Npoints                    = Npoints,
        .Npoints_fixed              = Npoints_fixed,
        .observations_board         = observations_board,
        .observations_board_pool    = observations_board_pool,
        .Nobservations_board        = Nobservations_board,
        .observations_point         = observations_point,
        .Nobservations_point        = Nobservations_point,
        .verbose                    = verbose,
        .lensmodel                  = *lensmodel,
        .imagersizes                = imagersizes,
        .problem_selections         = problem_selections,
        .problem_constants          = problem_constants,
        .calibration_object_spacing = calibration_object_spacing,
        .calibration_object_width_n = calibration_object_width_n  > 0 ? calibration_object_width_n  : 0,
        .calibration_object_height_n= calibration_object_height_n > 0 ? calibration_object_height_n : 0,
        .Nmeasurements              = Nmeasurements,
        .N_j_nonzero                = N_j_nonzero,
        .Nintrinsics                = Nintrinsics};
    _mrcal_precompute_lensmodel_data((mrcal_projection_precomputed_t*)&ctx.precomputed, lensmodel);

    pack_solver_state(p_packed,
                      lensmodel, intrinsics,
                      extrinsics_fromref,
                      frames_toref,
                      points,
                      calobject_warp,
                      problem_selections,
                      Ncameras_intrinsics, Ncameras_extrinsics,
                      Nframes, Npoints-Npoints_fixed, Nstate);

    optimizer_callback(p_packed, x, Jt, &ctx);

    result = true;

done:
    return result;
}

mrcal_stats_t
mrcal_optimize( // out
                // Each one of these output pointers may be NULL

                // Shape (Nstate,)
                double* p_packed_final,
                // used only to confirm that the user passed-in the buffer they
                // should have passed-in. The size must match exactly
                int buffer_size_p_packed_final,

                // Shape (Nmeasurements,)
                double* x_final,
                // used only to confirm that the user passed-in the buffer they
                // should have passed-in. The size must match exactly
                int buffer_size_x_final,

                // out, in

                // These are a seed on input, solution on output

                // intrinsics is a concatenation of the intrinsics core and the
                // distortion params. The specific distortion parameters may
                // vary, depending on lensmodel, so this is a variable-length
                // structure
                double*             intrinsics,         // Ncameras_intrinsics * NlensParams
                mrcal_pose_t*       extrinsics_fromref, // Ncameras_extrinsics of these. Transform FROM the reference frame
                mrcal_pose_t*       frames_toref,       // Nframes of these.    Transform TO the reference frame
                mrcal_point3_t*     points,             // Npoints of these.    In the reference frame
                mrcal_calobject_warp_t* calobject_warp, // 1 of these. May be NULL if !problem_selections.do_optimize_calobject_warp

                // in
                int Ncameras_intrinsics, int Ncameras_extrinsics, int Nframes,
                int Npoints, int Npoints_fixed, // at the end of points[]

                const mrcal_observation_board_t* observations_board,
                const mrcal_observation_point_t* observations_point,
                int Nobservations_board,
                int Nobservations_point,

                // All the board pixel observations, in order.
                // .x, .y are the pixel observations
                // .z is the weight of the observation. Most of the weights are
                // expected to be 1.0, which implies that the noise on the
                // observation has standard deviation of
                // observed_pixel_uncertainty. observed_pixel_uncertainty scales
                // inversely with the weight.
                //
                // z<0 indicates that this is an outlier. This is respected on
                // input (even if !do_apply_outlier_rejection). New outliers are
                // marked with z<0 on output, so this isn't const
                mrcal_point3_t* observations_board_pool,

                const mrcal_lensmodel_t* lensmodel,
                const int* imagersizes, // Ncameras_intrinsics*2 of these
                mrcal_problem_selections_t       problem_selections,
                const mrcal_problem_constants_t* problem_constants,

                double calibration_object_spacing,
                int calibration_object_width_n,
                int calibration_object_height_n,
                bool verbose,

                bool check_gradient)
{
    if( Nobservations_board > 0 )
    {
        if( problem_selections.do_optimize_calobject_warp && calobject_warp == NULL )
        {
            MSG("ERROR: We're optimizing the calibration object warp, so a buffer with a seed MUST be passed in.");
            return (mrcal_stats_t){.rms_reproj_error__pixels = -1.0};
        }
    }
    else
        problem_selections.do_optimize_calobject_warp = false;

    if(!modelHasCore_fxfycxcy(lensmodel))
        problem_selections.do_optimize_intrinsics_core = false;

    if(!problem_selections.do_optimize_intrinsics_core        &&
       !problem_selections.do_optimize_intrinsics_distortions &&
       !problem_selections.do_optimize_extrinsics             &&
       !problem_selections.do_optimize_frames                 &&
       !problem_selections.do_optimize_calobject_warp)
    {
        MSG("Warning: Not optimizing any of our variables");
    }

    dogleg_parameters2_t dogleg_parameters;
    dogleg_getDefaultParameters(&dogleg_parameters);
    dogleg_parameters.dogleg_debug = verbose ? DOGLEG_DEBUG_VNLOG : 0;

    // These were derived empirically, seeking high accuracy, fast convergence
    // and without serious concern for performance. I looked only at a single
    // frame. Tweak them please
    dogleg_parameters.Jt_x_threshold                    = 0;
    dogleg_parameters.update_threshold                  = 1e-6;
    dogleg_parameters.trustregion_threshold             = 0;
    dogleg_parameters.max_iterations                    = 300;
    // dogleg_parameters.trustregion_decrease_factor    = 0.1;
    // dogleg_parameters.trustregion_decrease_threshold = 0.15;
    // dogleg_parameters.trustregion_increase_factor    = 4.0
    // dogleg_parameters.trustregion_increase_threshold = 0.75;

    const int Npoints_fromBoards =
        Nobservations_board *
        calibration_object_width_n*calibration_object_height_n;

    callback_context_t ctx = {
        .intrinsics                 = intrinsics,
        .extrinsics_fromref         = extrinsics_fromref,
        .frames_toref               = frames_toref,
        .points                     = points,
        .calobject_warp             = calobject_warp,
        .Ncameras_intrinsics        = Ncameras_intrinsics,
        .Ncameras_extrinsics        = Ncameras_extrinsics,
        .Nframes                    = Nframes,
        .Npoints                    = Npoints,
        .Npoints_fixed              = Npoints_fixed,
        .observations_board         = observations_board,
        .observations_board_pool    = observations_board_pool,
        .Nobservations_board        = Nobservations_board,
        .observations_point         = observations_point,
        .Nobservations_point        = Nobservations_point,
        .verbose                    = verbose,
        .lensmodel                  = *lensmodel,
        .imagersizes                = imagersizes,
        .problem_selections         = problem_selections,
        .problem_constants          = problem_constants,
        .calibration_object_spacing = calibration_object_spacing,
        .calibration_object_width_n = calibration_object_width_n  > 0 ? calibration_object_width_n  : 0,
        .calibration_object_height_n= calibration_object_height_n > 0 ? calibration_object_height_n : 0,
        .Nmeasurements              = mrcal_num_measurements(Nobservations_board,
                                                             Nobservations_point,
                                                             calibration_object_width_n,
                                                             calibration_object_height_n,
                                                             Ncameras_intrinsics, Ncameras_extrinsics,
                                                             Nframes,
                                                             Npoints, Npoints_fixed,
                                                             problem_selections,
                                                             lensmodel),
        .N_j_nonzero                = _mrcal_num_j_nonzero(Nobservations_board,
                                                           Nobservations_point,
                                                           calibration_object_width_n,
                                                           calibration_object_height_n,
                                                           Ncameras_intrinsics, Ncameras_extrinsics,
                                                           Nframes,
                                                           Npoints, Npoints_fixed,
                                                           observations_board,
                                                           observations_point,
                                                           problem_selections,
                                                           lensmodel),
        .Nintrinsics                = mrcal_lensmodel_num_params(lensmodel)};
    _mrcal_precompute_lensmodel_data((mrcal_projection_precomputed_t*)&ctx.precomputed, lensmodel);

    const int Nstate = mrcal_num_states(Ncameras_intrinsics, Ncameras_extrinsics,
                                        Nframes,
                                        Npoints, Npoints_fixed, Nobservations_board,
                                        problem_selections,
                                        lensmodel);

    if( p_packed_final != NULL &&
        buffer_size_p_packed_final != Nstate*(int)sizeof(double) )
    {
        MSG("The buffer passed to fill-in p_packed_final has the wrong size. Needed exactly %d bytes, but got %d bytes",
            Nstate*(int)sizeof(double),buffer_size_p_packed_final);
        return (mrcal_stats_t){.rms_reproj_error__pixels = -1.0};
    }
    if( x_final != NULL &&
        buffer_size_x_final != ctx.Nmeasurements*(int)sizeof(double) )
    {
        MSG("The buffer passed to fill-in x_final has the wrong size. Needed exactly %d bytes, but got %d bytes",
            ctx.Nmeasurements*(int)sizeof(double),buffer_size_x_final);
        return (mrcal_stats_t){.rms_reproj_error__pixels = -1.0};
    }


    dogleg_solverContext_t* solver_context = NULL;

    if(verbose)
        MSG("## Nmeasurements=%d, Nstate=%d", ctx.Nmeasurements, Nstate);
    if(ctx.Nmeasurements <= Nstate)
    {
        MSG("WARNING: problem isn't overdetermined: Nmeasurements=%d, Nstate=%d. Solver may not converge, and if it does, the results aren't reliable. Add more constraints and/or regularization",
            ctx.Nmeasurements, Nstate);
    }

    double packed_state[Nstate];
    pack_solver_state(packed_state,
                      lensmodel, intrinsics,
                      extrinsics_fromref,
                      frames_toref,
                      points,
                      calobject_warp,
                      problem_selections,
                      Ncameras_intrinsics, Ncameras_extrinsics,
                      Nframes, Npoints-Npoints_fixed, Nstate);

    double norm2_error = -1.0;
    mrcal_stats_t stats = {.rms_reproj_error__pixels = -1.0 };

    if( !check_gradient )
    {
        stats.Noutliers = 0;

        int Nfeatures =
            Nobservations_board *
            calibration_object_width_n *
            calibration_object_height_n;
        for(int i=0; i<Nfeatures; i++)
            if(observations_board_pool[i].z < 0.0)
                stats.Noutliers++;

        if(verbose)
        {
            ctx.reportFitMsg = "Before";
            //        optimizer_callback(packed_state, NULL, NULL, &ctx);
        }
        ctx.reportFitMsg = NULL;


        double outliernessScale = -1.0;
        do
        {
            norm2_error = dogleg_optimize2(packed_state,
                                           Nstate, ctx.Nmeasurements, ctx.N_j_nonzero,
                                           (dogleg_callback_t*)&optimizer_callback, &ctx,
                                           &dogleg_parameters,
                                           &solver_context);

            if(norm2_error < 0)
                // libdogleg barfed. I quit out
                goto done;

#if 0
            // Not using dogleg_markOutliers() (for now?)

            if(outliernessScale < 0.0 && verbose)
                // These are for debug reporting
                dogleg_reportOutliers(getConfidence,
                                      &outliernessScale,
                                      2, Npoints_fromBoards,
                                      stats.Noutliers,
                                      solver_context->beforeStep, solver_context);
#endif

        } while( problem_selections.do_apply_outlier_rejection &&
                 markOutliers(observations_board_pool,
                              &stats.Noutliers,
                              observations_board,
                              Nobservations_board,
                              calibration_object_width_n,
                              calibration_object_height_n,
                              solver_context->beforeStep->x,
                              verbose) &&
                 ({MSG("Threw out some outliers (have a total of %d now); going again", stats.Noutliers); true;}));

        // Done. I have the final state. I spit it back out
        unpack_solver_state( intrinsics,         // Ncameras_intrinsics of these
                             extrinsics_fromref, // Ncameras_extrinsics of these
                             frames_toref,       // Nframes of these
                             points,             // Npoints of these
                             calobject_warp,
                             packed_state,
                             lensmodel,
                             problem_selections,
                             Ncameras_intrinsics, Ncameras_extrinsics,
                             Nframes, Npoints-Npoints_fixed, Nstate);

        double regularization_ratio_distortion  = 0.0;
        double regularization_ratio_centerpixel = 0.0;
        double regularization_ratio_calobject_warp = 0.0;
        if(problem_selections.do_apply_regularization)
        {
            int Ncore = modelHasCore_fxfycxcy(lensmodel) ? 4 : 0;

            int Nmeasurements_regularization_distortion  = 0;
            if(problem_selections.do_optimize_intrinsics_distortions)
                Nmeasurements_regularization_distortion =
                    Ncameras_intrinsics*(ctx.Nintrinsics-Ncore);

            int Nmeasurements_regularization_centerpixel = 0;
            if(problem_selections.do_optimize_intrinsics_core)
                Nmeasurements_regularization_centerpixel =
                    Ncameras_intrinsics*2;

            int Nmeasurements_regularization_calobject_warp = 0;
            if(problem_selections.do_optimize_calobject_warp)
                Nmeasurements_regularization_calobject_warp =
                    MRCAL_NSTATE_CALOBJECT_WARP;

            double norm2_err_regularization_distortion     = 0;
            double norm2_err_regularization_centerpixel    = 0;
            double norm2_err_regularization_calobject_warp = 0;

            int imeas_reg0 =
                mrcal_measurement_index_regularization(Nobservations_board,
                                                       Nobservations_point,
                                                       calibration_object_width_n,
                                                       calibration_object_height_n);
            const double* xreg = &solver_context->beforeStep->x[imeas_reg0];

            for(int i=0; i<Nmeasurements_regularization_distortion; i++)
            {
                double x = *(xreg++);
                norm2_err_regularization_distortion += x*x;
            }
            for(int i=0; i<Nmeasurements_regularization_centerpixel; i++)
            {
                double x = *(xreg++);
                norm2_err_regularization_centerpixel += x*x;
            }
            for(int i=0; i<Nmeasurements_regularization_calobject_warp; i++)
            {
                double x = *(xreg++);
                norm2_err_regularization_calobject_warp += x*x;
            }
            assert(xreg == &solver_context->beforeStep->x[ctx.Nmeasurements]);

            regularization_ratio_distortion  = norm2_err_regularization_distortion      / norm2_error;
            regularization_ratio_centerpixel = norm2_err_regularization_centerpixel     / norm2_error;
            regularization_ratio_calobject_warp = norm2_err_regularization_calobject_warp / norm2_error;
            if(regularization_ratio_distortion > 0.01)
                MSG("WARNING: regularization ratio for lens distortion exceeds 1%%. Is the scale factor too high? Ratio = %.3f/%.3f = %.3f",
                    norm2_err_regularization_distortion,  norm2_error, regularization_ratio_distortion);
            if(regularization_ratio_centerpixel > 0.01)
<<<<<<< HEAD
                MSG("WARNING: regularization ratio for the projection centerpixel exceeds 1%%. Is the scale factor too high? Ratio = %.3f",
                    regularization_ratio_centerpixel);
            if(regularization_ratio_calobject_warp > 0.01)
                MSG("WARNING: regularization ratio for calobject_warp exceeds 1%%. Is the scale factor too high? Ratio = %.3f",
                    regularization_ratio_calobject_warp);
=======
                MSG("WARNING: regularization ratio for the projection centerpixel exceeds 1%%. Is the scale factor too high? Ratio = %.3f/%.3f = %.3f",
                    norm2_err_regularization_centerpixel, norm2_error, regularization_ratio_centerpixel);
>>>>>>> 56297d80
        }


        if(verbose)
        {
            // Not using dogleg_markOutliers() (for now?)
#if 0
            // These are for debug reporting
            dogleg_reportOutliers(getConfidence,
                                  &outliernessScale,
                                  2, Npoints_fromBoards,
                                  stats.Noutliers,
                                  solver_context->beforeStep, solver_context);
#endif

            ctx.reportFitMsg = "After";
            //        optimizer_callback(packed_state, NULL, NULL, &ctx);
            if(problem_selections.do_apply_regularization)
            {
                // Disable this by default. Splined models have LOTS of
                // parameters, and I don't want to print them. Usually.
                //
                // for(int i=0; i<Nmeasurements_regularization; i++)
                // {
                //     double x = solver_context->beforeStep->x[ctx.Nmeasurements - Nmeasurements_regularization + i];
                //     MSG("regularization %d: %f (squared: %f)", i, x, x*x);
                // }

                MSG("Regularization stats:");
                MSG("reg err ratio (distortion,centerpixel,calobject_warp): %.3f %.3f %.3f",
                    regularization_ratio_distortion,
                    regularization_ratio_centerpixel,
                    regularization_ratio_calobject_warp);
            }
        }
    }
    else
        for(int ivar=0; ivar<Nstate; ivar++)
            dogleg_testGradient(ivar, packed_state,
                                Nstate, ctx.Nmeasurements, ctx.N_j_nonzero,
                                (dogleg_callback_t*)&optimizer_callback, &ctx);

    stats.rms_reproj_error__pixels =
        // /2 because I have separate x and y measurements
        sqrt(norm2_error / ((double)ctx.Nmeasurements / 2.0));

    if(p_packed_final)
        memcpy(p_packed_final, solver_context->beforeStep->p, Nstate*sizeof(double));
    if(x_final)
        memcpy(x_final, solver_context->beforeStep->x, ctx.Nmeasurements*sizeof(double));

 done:
    if(solver_context != NULL)
        dogleg_freeContext(&solver_context);

    return stats;
}

bool mrcal_write_cameramodel_file(const char* filename,
                                  const mrcal_cameramodel_t* cameramodel)
{
    bool result = false;
    FILE* fp = fopen(filename, "w");
    if(fp == NULL)
    {
        MSG("Couldn't open('%s')", filename);
        return false;
    }

    char lensmodel_string[1024];
    if(!mrcal_lensmodel_name(lensmodel_string, sizeof(lensmodel_string),
                             &cameramodel->lensmodel))
    {
        MSG("Couldn't construct lensmodel string. Unconfigured string: '%s'",
            mrcal_lensmodel_name_unconfigured(&cameramodel->lensmodel));
        goto done;
    }

    int Nparams = mrcal_lensmodel_num_params(&cameramodel->lensmodel);
    if(Nparams<0)
    {
        MSG("Couldn't get valid Nparams from lensmodel string '%s'",
            lensmodel_string);
        goto done;
    }

    fprintf(fp, "{\n");
    fprintf(fp, "  'lensmodel':  '%s',\n", lensmodel_string);
    fprintf(fp, "  'intrinsics': [ ");
    for(int i=0; i<Nparams; i++)
        fprintf(fp, "%f, ", cameramodel->intrinsics[i]);
    fprintf(fp, "],\n");
    fprintf(fp, "  'imagersize': [ %u, %u ],\n",
            cameramodel->imagersize[0],
            cameramodel->imagersize[1]);
    fprintf(fp, "  'extrinsics': [ %f, %f, %f, %f, %f, %f ]\n",
            cameramodel->rt_cam_ref[0],
            cameramodel->rt_cam_ref[1],
            cameramodel->rt_cam_ref[2],
            cameramodel->rt_cam_ref[3],
            cameramodel->rt_cam_ref[4],
            cameramodel->rt_cam_ref[5]);

    fprintf(fp,"}\n");
    result = true;

 done:
    if(fp != NULL)
        fclose(fp);
    return result;
}<|MERGE_RESOLUTION|>--- conflicted
+++ resolved
@@ -5545,16 +5545,11 @@
                 MSG("WARNING: regularization ratio for lens distortion exceeds 1%%. Is the scale factor too high? Ratio = %.3f/%.3f = %.3f",
                     norm2_err_regularization_distortion,  norm2_error, regularization_ratio_distortion);
             if(regularization_ratio_centerpixel > 0.01)
-<<<<<<< HEAD
-                MSG("WARNING: regularization ratio for the projection centerpixel exceeds 1%%. Is the scale factor too high? Ratio = %.3f",
-                    regularization_ratio_centerpixel);
+                MSG("WARNING: regularization ratio for the projection centerpixel exceeds 1%%. Is the scale factor too high? Ratio = %.3f/%.3f = %.3f",
+                    norm2_err_regularization_centerpixel, norm2_error, regularization_ratio_centerpixel);
             if(regularization_ratio_calobject_warp > 0.01)
                 MSG("WARNING: regularization ratio for calobject_warp exceeds 1%%. Is the scale factor too high? Ratio = %.3f",
                     regularization_ratio_calobject_warp);
-=======
-                MSG("WARNING: regularization ratio for the projection centerpixel exceeds 1%%. Is the scale factor too high? Ratio = %.3f/%.3f = %.3f",
-                    norm2_err_regularization_centerpixel, norm2_error, regularization_ratio_centerpixel);
->>>>>>> 56297d80
         }
 
 
