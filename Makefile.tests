--- conflicted
+++ resolved
@@ -2,7 +2,6 @@
 
 # The test suite no longer runs in parallel, but it ALWAYS tries to run all the
 # tests, even without 'make -k'
-<<<<<<< HEAD
 TESTS :=																\
   test/test-pywrap-functions.py														\
   test/test-pylib-projections.py													\
@@ -18,7 +17,8 @@
   test/test-py-gradients.py														\
   test/test-cahvor															\
   test/test-optimizer-callback.py													\
-  test/test-basic-sfm.py														\
+  test/test-sfm-fixed-points.py														\
+  test/test-sfm-regularization-unity-cam01.py												\
   test/test-basic-calibration.py													\
   test/test-surveyed-calibration.py													\
   test/test-surveyed-calibration.py__--distance__8											\
@@ -47,45 +47,6 @@
   test/test-compute-chessboard-corners-parsing.py											\
   test/test-rectification-maps.py													\
   test/test-save-load-image.py
-=======
-#
-# ANY --do-sample MUST APPEAR AT THE END to make TESTS_NOSAMPLING work
-TESTS :=										\
-  test/test-pywrap-functions.py								\
-  test/test-pylib-projections.py							\
-  test/test-poseutils.py								\
-  test/test-cameramodel.py								\
-  test/test-poseutils-lib.py								\
-  test/test-projections.py								\
-  test/test-projection--special-cases.py__pinhole					\
-  test/test-projection--special-cases.py__stereographic					\
-  test/test-projection--special-cases.py__lonlat					\
-  test/test-projection--special-cases.py__latlon					\
-  test/test-gradients.py								\
-  test/test-py-gradients.py								\
-  test/test-cahvor									\
-  test/test-optimizer-callback.py							\
-  test/test-sfm-fixed-points.py								\
-  test/test-sfm-regularization-unity-cam01.py						\
-  test/test-basic-calibration.py							\
-  test/test-projection-uncertainty.py__--fixed__cam0__--model__opencv4__--do-sample	\
-  test/test-projection-uncertainty.py__--fixed__frames__--model__opencv4__--do-sample__--Nsamples__200	\
-  test/test-projection-uncertainty.py__--fixed__cam0__--model__splined			\
-  test/test-linearizations.py								\
-  test/test-lensmodel-string-manipulation						\
-  test/test-CHOLMOD-factorization.py							\
-  test/test-projection-diff.py								\
-  test/test-graft-models.py								\
-  test/test-convert-lensmodel.py							\
-  test/test-stereo.py									\
-  test/test-solvepnp.py									\
-  test/test-match-feature.py								\
-  test/test-triangulation.py								\
-  test/test-uncertainty-broadcasting.py__--q-calibration-stdev__0.3__--q-observation-stdev__0.3__--q-observation-stdev-correlation__0.5 \
-  test/test-parser-cameramodel                                                          \
-  test/test-extrinsics_moved_since_calibration.py                                       \
-  test/test-broadcasting.py
->>>>>>> 69741169
 
 # triangulation-uncertainty tests. Lots and lots of tests to exhaustively try
 # out different scenarios
